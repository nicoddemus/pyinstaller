/*
 * Launch a python module from an archive.   
 * Copyright (C) 2005, Giovanni Bajo
 * Based on previous work under copyright (c) 2002 McMillan Enterprises, Inc.
 *
 * This program is free software; you can redistribute it and/or
 * modify it under the terms of the GNU General Public License
 * as published by the Free Software Foundation; either version 2
 * of the License, or (at your option) any later version.
 *
 * In addition to the permissions in the GNU General Public License, the
 * authors give you unlimited permission to link or embed the compiled
 * version of this file into combinations with other programs, and to
 * distribute those combinations without any restriction coming from the
 * use of this file. (The General Public License restrictions do apply in
 * other respects; for example, they cover modification of the file, and
 * distribution when not linked into a combine executable.)
 *
 * This program is distributed in the hope that it will be useful,
 * but WITHOUT ANY WARRANTY; without even the implied warranty of
 * MERCHANTABILITY or FITNESS FOR A PARTICULAR PURPOSE.  See the
 * GNU General Public License for more details.
 *
 * You should have received a copy of the GNU General Public License
 * along with this program; if not, write to the Free Software
 * Foundation, Inc., 51 Franklin Street, Fifth Floor, Boston, MA  02110-1301, USA
 */
#include <stdio.h>
#ifdef WIN32
 #include <windows.h>
 #include <direct.h>
 #include <process.h>
 #include <io.h>
#else
 #include <unistd.h>
 #include <fcntl.h>
 #include <dlfcn.h>
 #include <dirent.h>
#endif
#include <sys/types.h>
#include <sys/stat.h>
#include "launch.h"
#ifndef NOZLIB
#include "zlib.h"
#endif

/*
 * Python Entry point declarations (see macros in launch.h).
 */
DECLVAR(Py_NoSiteFlag);
DECLVAR(Py_OptimizeFlag);
DECLVAR(Py_VerboseFlag);
DECLPROC(Py_Initialize);
DECLPROC(Py_Finalize);
DECLPROC(PyImport_ExecCodeModule);
DECLPROC(PyRun_SimpleString);
DECLPROC(Py_SetProgramName);
DECLPROC(PyImport_ImportModule);
DECLPROC(PyImport_AddModule);
DECLPROC(PyObject_SetAttrString);
DECLPROC(PyList_New);
DECLPROC(PyList_Append);
DECLPROC(Py_BuildValue);
<<<<<<< HEAD
DECLPROC(PyFile_FromString);
DECLPROC(PyString_AsString);
=======
DECLPROC(PyString_FromStringAndSize);
>>>>>>> addf9204
DECLPROC(PyObject_CallFunction);
DECLPROC(PyModule_GetDict);
DECLPROC(PyDict_GetItemString);
DECLPROC(PyErr_Clear);
DECLPROC(PyErr_Occurred);
DECLPROC(PyErr_Print);
DECLPROC(PySys_AddWarnOption);
DECLPROC(PyEval_InitThreads);
DECLPROC(PyEval_AcquireThread);
DECLPROC(PyEval_ReleaseThread);
DECLPROC(PyThreadState_Swap);
DECLPROC(Py_NewInterpreter);
DECLPROC(Py_EndInterpreter);
DECLPROC(PyInt_AsLong);
DECLPROC(PySys_SetObject);

#ifdef WIN32
#define PATHSEP ";"
#define SEP "/"
#else
#define PATHSEP ":"
#define SEP "/"
#endif

/* File Local Variables (all start with f_) */
static char f_archivename[_MAX_PATH+1];
static char f_homepath[_MAX_PATH+1];
static char f_temppath[_MAX_PATH+1] = { '\0' };
#ifdef WIN32
static char f_temppathraw[MAX_PATH+1];
static char f_homepathraw[_MAX_PATH+1];
#endif
static char *f_workpath = NULL;
static FILE *f_fp;
static int f_pkgstart;
static TOC *f_tocbuff = NULL;
static TOC *f_tocend = NULL;
static COOKIE f_cookie;
static PyObject *AES = NULL;

unsigned char *extract(TOC *ptoc);

/*
 * The functions in this file defined in reverse order so that forward 
 * declarations are not necessary.
 */


#ifndef _CONSOLE
/* This code will be used only on windows as for other platforms _CONSOLE
 * will be true. The code duplication in the functions below are because
 * standard macros with variable numer of arguments (variadic macros) are
 * supported by Microsoft only starting from Visual C++ 2005.
 */

#define MBTXTLEN 200

void mbfatalerror(const char *fmt, ...)
{
	char msg[MBTXTLEN];
	va_list args;

	va_start(args, fmt);
	_vsnprintf(msg, MBTXTLEN, fmt, args);
	msg[MBTXTLEN-1] = '\0';
	va_end(args);

	MessageBox(NULL, msg, "Fatal Error!", MB_OK | MB_ICONEXCLAMATION);
}

void mbothererror(const char *fmt, ...)
{
	char msg[MBTXTLEN];
	va_list args;

	va_start(args, fmt);
	_vsnprintf(msg, MBTXTLEN, fmt, args);
	msg[MBTXTLEN-1] = '\0';
	va_end(args);

	MessageBox(NULL, msg, "Error!", MB_OK | MB_ICONWARNING);
}

void mbvs(const char *fmt, ...)
{
	char msg[MBTXTLEN];
	va_list args;

	va_start(args, fmt);
	_vsnprintf(msg, MBTXTLEN, fmt, args);
	msg[MBTXTLEN-1] = '\0';
	va_end(args);

	MessageBox(NULL, msg, "Tracing", MB_OK);
}

#endif /* _CONSOLE */


#ifdef WIN32

int getTempPath(char *buff)
{
    int i;
    char *ret;
    char prefix[16];

    GetTempPath(MAX_PATH, buff);
    sprintf(prefix, "_MEI%d", getpid());

    // Windows does not have a race-free function to create a temporary
    // directory. Thus, we rely on _tempnam, and simply try several times
    // to avoid stupid race conditions.
    for (i=0;i<5;i++) {
        ret = _tempnam(buff, prefix);
        if (mkdir(ret) == 0) {
            strcpy(buff, ret);
            strcat(buff, "\\");
            free(ret);
            return 1;
        }
        free(ret);
    }
    return 0;
}

#else

int testTempPath(char *buff)
{
	strcat(buff, "/_MEIXXXXXX");
    if (mkdtemp(buff))
    {
        strcat(buff, "/");
        return 1;
    }
    return 0;   
}

int getTempPath(char *buff)
{
	static const char *envname[] = {
		"TMPDIR", "TEMP", "TMP", 0
	};
	static const char *dirname[] = {
		"/tmp", "/var/tmp", "/usr/tmp", 0
	};
	int i;
	char *p;
	for ( i=0; envname[i]; i++ ) {
		p = getenv(envname[i]);
		if (p) {
			strcpy(buff, p);
			if (testTempPath(buff))
				return 1;
		}
	}
	for ( i=0; dirname[i]; i++ ) {
		strcpy(buff, dirname[i]);
		if (testTempPath(buff))
			return 1;
	}
    return 0;
}

#endif

/*
 * Set up paths required by rest of this module
 * Sets f_archivename, f_homepath
 */
int setPaths(char const * archivePath, char const * archiveName)
{
#ifdef WIN32
	char *p;
#endif
	/* Get the archive Path */
	strcpy(f_archivename, archivePath);
	strcat(f_archivename, archiveName);

	/* Set homepath to where the archive is */
	strcpy(f_homepath, archivePath);
#ifdef WIN32
	strcpy(f_homepathraw, archivePath);
	for ( p = f_homepath; *p; p++ )
		if (*p == '\\')
			*p = '/';
#endif

	return 0;
}


/* 
 * Open the archive
 * Sets f_archiveFile, f_pkgstart, f_tocbuff and f_cookie.
 */
int openArchive()
{
	int filelen;

	/* Physically open the file */
	f_fp = fopen(f_archivename, "rb");
	if (f_fp == NULL) {
		VS("Cannot open archive: %s\n", f_archivename);
		return -1;
	}

	/* Seek to the Cookie at the end of the file. */
	fseek(f_fp, 0, SEEK_END);
	filelen = ftell(f_fp);
	if (fseek(f_fp, -(int)sizeof(COOKIE), SEEK_END)) 
	{
		VS("%s appears to be an invalid archive\n", f_archivename);
		return -1;
	}

	/* Read the Cookie, and check its MAGIC bytes */
	fread(&f_cookie, sizeof(COOKIE), 1, f_fp);
	if (strncmp(f_cookie.magic, MAGIC, strlen(MAGIC))) 
	{
		VS("%s has bad magic!\n", f_archivename);
		return -1;
	}

	/* From the cookie, calculate the archive start */
	f_pkgstart = filelen - ntohl(f_cookie.len);

	/* Read in in the table of contents */
	fseek(f_fp, f_pkgstart + ntohl(f_cookie.TOC), SEEK_SET);
	f_tocbuff = (TOC *) malloc(ntohl(f_cookie.TOClen));
	if (f_tocbuff == NULL) 
	{
		FATALERROR("Could not allocate buffer for TOC.");
		return -1;
	}
	fread(f_tocbuff, ntohl(f_cookie.TOClen), 1, f_fp);
	f_tocend = (TOC *) (((char *)f_tocbuff) + ntohl(f_cookie.TOClen));

	/* Check input file is still ok (should be). */
	if (ferror(f_fp))
	{
		FATALERROR("Error on file");
		return -1;
	}
	return 0;
}
#ifndef WIN32
#define HMODULE void *
#define HINSTANCE void *
#endif

int mapNames(HMODULE dll)
{
    /* Get all of the entry points that we are interested in */
	GETVAR(dll, Py_NoSiteFlag);
	GETVAR(dll, Py_OptimizeFlag);
	GETVAR(dll, Py_VerboseFlag);
	GETPROC(dll, Py_Initialize);
	GETPROC(dll, Py_Finalize);
	GETPROC(dll, PyImport_ExecCodeModule);
	GETPROC(dll, PyRun_SimpleString);
	GETPROC(dll, Py_SetProgramName);
	GETPROC(dll, PyImport_ImportModule);
	GETPROC(dll, PyImport_AddModule);
	GETPROC(dll, PyObject_SetAttrString);
	GETPROC(dll, PyList_New);
	GETPROC(dll, PyList_Append);
	GETPROC(dll, Py_BuildValue);
<<<<<<< HEAD
	GETPROC(dll, PyFile_FromString);
	GETPROC(dll, PyString_AsString);
=======
	GETPROC(dll, PyString_FromStringAndSize);
>>>>>>> addf9204
	GETPROC(dll, PyObject_CallFunction);
	GETPROC(dll, PyModule_GetDict);
	GETPROC(dll, PyDict_GetItemString);
	GETPROC(dll, PyErr_Clear);
	GETPROC(dll, PyErr_Occurred);
	GETPROC(dll, PyErr_Print);
	if (ntohl(f_cookie.pyvers) >= 21) {
		GETPROC(dll, PySys_AddWarnOption);
	}
	GETPROC(dll, PyEval_InitThreads);
	GETPROC(dll, PyEval_AcquireThread);
	GETPROC(dll, PyEval_ReleaseThread);
	GETPROC(dll, PyThreadState_Swap);
	GETPROC(dll, Py_NewInterpreter);
	GETPROC(dll, Py_EndInterpreter);
	GETPROC(dll, PyInt_AsLong);
	GETPROC(dll, PySys_SetObject);

	return 0;
}

/*
 * Load the Python DLL, and get all of the necessary entry points
 */
int loadPython()
{
	HINSTANCE dll;
	char dllpath[_MAX_PATH + 1];

#ifdef WIN32
	/* Determine the path */
	sprintf(dllpath, "%spython%02d.dll", f_homepathraw, ntohl(f_cookie.pyvers));

	/* Load the DLL */
	dll = LoadLibraryEx(dllpath, NULL, LOAD_WITH_ALTERED_SEARCH_PATH);  
	if (dll) {
		VS("%s\n", dllpath);
	}
	else {
		sprintf(dllpath, "%spython%02d.dll", f_temppathraw, ntohl(f_cookie.pyvers));
		dll = LoadLibraryEx(dllpath, NULL, LOAD_WITH_ALTERED_SEARCH_PATH );
		if (dll) {
			VS("%s\n", dllpath);
		}
	}
	if (dll == 0) {
		FATALERROR("Error loading Python DLL: %s (error code %d)\n",
			dllpath, GetLastError());
		return -1;
	}

	mapNames(dll);
#else

	/* Determine the path */
#ifdef __APPLE__
	sprintf(dllpath, "%sPython",
		f_workpath ? f_workpath : f_homepath);
#else
	sprintf(dllpath, "%slibpython%01d.%01d.so.1.0",
		f_workpath ? f_workpath : f_homepath,
		ntohl(f_cookie.pyvers) / 10, ntohl(f_cookie.pyvers) % 10);
#endif

	/* Load the DLL */
	dll = dlopen(dllpath, RTLD_NOW|RTLD_GLOBAL);
	if (dll) {
		VS("%s\n", dllpath);
	}
	if (dll == 0) {
		FATALERROR("Error loading Python lib '%s': %s\n",
			dllpath, dlerror());
		return -1;
	}

	mapNames(dll);

#endif

	return 0;
}

/*
 * use this from a dll instead of loadPython()
 * it will attach to an existing pythonXX.dll,
 * or load one if needed.
 */
int attachPython(int *loadedNew)
{
#ifdef WIN32
	HMODULE dll;
	char nm[_MAX_PATH + 1];

	/* Get python's name */
	sprintf(nm, "python%02d.dll", ntohl(f_cookie.pyvers));

	/* See if it's loaded */
	dll = GetModuleHandle(nm);  
	if (dll == 0) {
		*loadedNew = 1;
		return loadPython();
	}
	mapNames(dll);
	*loadedNew = 0;
#endif
	return 0;
}

/*
 * Return pointer to next toc entry.
 */
TOC *incrementTocPtr(TOC* ptoc)
{
	TOC *result = (TOC*)((char *)ptoc + ntohl(ptoc->structlen));
	if (result < f_tocbuff) {
		FATALERROR("Cannot read Table of Contents.\n");
		return f_tocend;
	}
	return result;
}
/*
 * external API for iterating TOCs
 */
TOC *getFirstTocEntry(void)
{
	return f_tocbuff;
}
TOC *getNextTocEntry(TOC *entry)
{
	TOC *rslt = (TOC*)((char *)entry + ntohl(entry->structlen));
	if (rslt >= f_tocend)
		return NULL;
	return rslt;
}
/*
 * A toc entry of type 'o' holds runtime options
 * toc->name is the arg
 * this is so you can freeze in command line args to Python
 */
int setRuntimeOptions(void)
{
	int unbuffered = 0;
	TOC *ptoc = f_tocbuff;
	while (ptoc < f_tocend) {
		if (ptoc->typcd == 'o') {
			VS("%s\n", ptoc->name);
			switch (ptoc->name[0]) {
			case 'v':
				*PI_Py_VerboseFlag = 1;
			break;
			case 'u':
				unbuffered = 1;
			break;
#ifdef HAVE_WARNINGS
			case 'W':
				if (ntohl(f_cookie.pyvers) >= 21) {
					PI_PySys_AddWarnOption(&ptoc->name[2]);
				}
			break;
#endif
			case 's':
				*PI_Py_NoSiteFlag = 0;
			break;
			case 'O':
				*PI_Py_OptimizeFlag = 1;
			break;
			}
		}
		ptoc = incrementTocPtr(ptoc);
	}
	if (unbuffered) {
#ifdef WIN32
		_setmode(fileno(stdin), O_BINARY);
		_setmode(fileno(stdout), O_BINARY);
#else
		fflush(stdout);
		fflush(stderr);
#ifdef HAVE_SETVBUF
		setvbuf(stdin, (char *)NULL, _IONBF, 0);
		setvbuf(stdout, (char *)NULL, _IONBF, 0);
		setvbuf(stderr, (char *)NULL, _IONBF, 0);
#else
		setbuf(stdin, (char *)NULL);
		setbuf(stdout, (char *)NULL);
		setbuf(stderr, (char *)NULL);
#endif
#endif
	}
	return 0;
}
/*
 * Start python - return 0 on success
 */
int startPython(int argc, char *argv[])
{
    /* Set PYTHONPATH so dynamic libs will load */
	static char pypath[2*_MAX_PATH + 14];
	int pathlen = 1;
	int i;
	char cmd[_MAX_PATH+1+80];
	char tmp[_MAX_PATH+1];
	PyObject *py_argv;
	PyObject *val;
	PyObject *sys;

	VS("Manipulating evironment\n");
	if (f_workpath && (strcmp(f_workpath, f_homepath) != 0)) {
		strcpy(pypath, "PYTHONPATH=");
		strcat(pypath, f_workpath);
		pypath[strlen(pypath)-1] = '\0';
		strcat(pypath, PATHSEP);
		strcat(pypath, f_homepath);
		pathlen = 2;
	}
	else {
		/* never extracted anything, or extracted to homepath - homepath will do */
		strcpy(pypath, "PYTHONPATH=");
		strcat(pypath, f_homepath);
	}
	/* don't chop off SEP if root directory */
#ifdef WIN32
	if (strlen(pypath) > 14)
#else
	if (strlen(pypath) > 12)
#endif
		pypath[strlen(pypath)-1] = '\0';

	putenv(pypath);
	VS("%s\n", pypath);
	/* Clear out PYTHONHOME to avoid clashing with any installation */
#ifdef WIN32
	putenv("PYTHONHOME=");
#endif

	/* Start python. */
	/* VS("Loading python\n"); */
	*PI_Py_NoSiteFlag = 1;	/* maybe changed to 0 by setRuntimeOptions() */
	setRuntimeOptions();
	PI_Py_SetProgramName(f_archivename); /*XXX*/
	PI_Py_Initialize();

	/* Set sys.path */
	/* VS("Manipulating Python's sys.path\n"); */
	strcpy(tmp, f_homepath);
	tmp[strlen(tmp)-1] = '\0';
	PI_PyRun_SimpleString("import sys\n");
	PI_PyRun_SimpleString("while sys.path:\n del sys.path[0]\n");
	sprintf(cmd, "sys.path.append('%s')", tmp);
	PI_PyRun_SimpleString (cmd);
	if (pathlen == 2) {
		strcpy(tmp, f_workpath);
		tmp[strlen(tmp)-1] = '\0';
		sprintf(cmd, "sys.path.insert(0, '%s')", tmp);
		PI_PyRun_SimpleString(cmd);
	}

	/* Set argv[0] to be the archiveName */
	py_argv = PI_PyList_New(0);
	val = PI_Py_BuildValue("s", f_archivename);
	PI_PyList_Append(py_argv, val);
	for (i = 1; i < argc; ++i) {
		val = PI_Py_BuildValue ("s", argv[i]);
		PI_PyList_Append (py_argv, val);
	}
	sys = PI_PyImport_ImportModule("sys");
	/* VS("Setting sys.argv\n"); */
	PI_PyObject_SetAttrString(sys, "argv", py_argv);

	/* Check for a python error */
	if (PI_PyErr_Occurred())
	{
		FATALERROR("Error detected starting Python VM.");
		return -1;
	}

	return 0;
}

/*
 * Import modules embedded in the archive - return 0 on success
 */
int importModules()
{
	PyObject *marshal;
	PyObject *marshaldict;
	PyObject *loadfunc;
	TOC *ptoc;
	PyObject *co;
	PyObject *mod;

	VS("importing modules from CArchive\n"); 

	/* Get the Python function marshall.load
		* Here we collect some reference to PyObject that we don't dereference
		* Doesn't matter because the objects won't be going away anyway.
		*/
	marshal = PI_PyImport_ImportModule("marshal");
	marshaldict = PI_PyModule_GetDict(marshal);
	loadfunc = PI_PyDict_GetItemString(marshaldict, "loads");

	/* Iterate through toc looking for module entries (type 'm')
		* this is normally just bootstrap stuff (archive and iu)
		*/
	ptoc = f_tocbuff;
	while (ptoc < f_tocend) {
		if (ptoc->typcd == 'm' || ptoc->typcd == 'M') 
		{
			unsigned char *modbuf = extract(ptoc);

<<<<<<< HEAD
			VS("extracted ");
			VS("%s\n", ptoc->name);
			
			/* .pyc/.pyo files have 8 bytes header. Skip it and load marshalled
			 * data form the right point.
			 */
			co = PyObject_CallFunction(loadfunc, "s#", modbuf+8, ntohl(ptoc->ulen)-8);
			mod = PyImport_ExecCodeModule(ptoc->name, co);
=======
			/* .pyc/.pyo files have 8 bytes header. Skip it and get a Python
			 * string directly pointing at the marshalled code.
			 */
			PyObject *mods = PI_PyString_FromStringAndSize(modbuf + 8,
				ntohl(ptoc->ulen) - 8);
            
			VS("%s\n", ptoc->name);
			
			co = PI_PyObject_CallFunction(loadfunc, "O", mods);
			mod = PI_PyImport_ExecCodeModule(ptoc->name, co);
>>>>>>> addf9204

			/* Check for errors in loading */
			if (mod == NULL) {
				FATALERROR("mod is NULL - %s", ptoc->name);
			}
			if (PI_PyErr_Occurred())
			{
				PI_PyErr_Print();
				PI_PyErr_Clear();
			}

			free(modbuf);
		}
		ptoc = incrementTocPtr(ptoc); 
	}

	return 0;
}


/* Install a zlib from a toc entry
 * Return non zero on failure
 */
int installZlib(TOC *ptoc)
{
	int rc;
	int zlibpos = f_pkgstart + ntohl(ptoc->pos);
	char *tmpl = "sys.path.append(r\"%s?%d\")\n";
	char *cmd = (char *) malloc(strlen(tmpl) + strlen(f_archivename) + 32);
	sprintf(cmd, tmpl, f_archivename, zlibpos);
	/*VS(cmd);*/
	rc = PI_PyRun_SimpleString(cmd);
	if (rc != 0)
	{
		FATALERROR("Error in command: %s\n", cmd);
		free(cmd);
		return -1;
	}

	free(cmd);
	return 0;
}


/*
 * Install zlibs 
 * Return non zero on failure
 */
int installZlibs()
{
	TOC * ptoc;
	VS("Installing import hooks\n");

	/* Iterate through toc looking for zlibs (type 'z') */
	ptoc = f_tocbuff;
	while (ptoc < f_tocend) {
		if (ptoc->typcd == 'z') 
		{
			VS("%s\n", ptoc->name);
			installZlib(ptoc);
		}

		ptoc = incrementTocPtr(ptoc); 
	}
	return 0;
}

#ifndef NOZLIB
/* decompress data in buff, described by ptoc
 * return in malloc'ed buffer (needs to be freed)
 */
unsigned char *decompress(unsigned char * buff, TOC *ptoc)
{
	const char *ver;
	unsigned char *out;
	z_stream zstream;
	int rc;

	ver = (zlibVersion)();
	out = (unsigned char *)malloc(ntohl(ptoc->ulen));
	if (out == NULL) {
		OTHERERROR("Error allocating decompression buffer\n");
		return NULL;
	}

	zstream.zalloc = NULL;
	zstream.zfree = NULL;
	zstream.opaque = NULL;
	zstream.next_in = buff;
	zstream.avail_in = ntohl(ptoc->len);
	zstream.next_out = out;
	zstream.avail_out = ntohl(ptoc->ulen);
	rc = inflateInit(&zstream);
	if (rc >= 0) {
		rc = (inflate)(&zstream, Z_FINISH);
		if (rc >= 0) {
			rc = (inflateEnd)(&zstream);
		}
		else {
			OTHERERROR("Error %d from inflate: %s\n", rc,
					zstream.msg);
			return NULL;
		}
	}
	else {
		OTHERERROR("Error %d from inflateInit: %s\n", rc, zstream.msg);
		return NULL;
	}	

	return out;
}
#endif
/* 
 * extract an archive entry
 * returns pointer to the data (must be freed)
 */
unsigned char *extract(TOC *ptoc)
{
	unsigned char *data;
	unsigned char *tmp;

	fseek(f_fp, f_pkgstart + ntohl(ptoc->pos), SEEK_SET);
	data = (unsigned char *)malloc(ntohl(ptoc->len));
	if (data == NULL) {
		OTHERERROR("Could not allocate read buffer\n");
		return NULL;
	}
	fread(data, ntohl(ptoc->len), 1, f_fp);
	if (ptoc->cflag == '\2') {
		PyObject *func_new;
		PyObject *aes_dict;
		PyObject *aes_obj;
		PyObject *ddata;
		long block_size;
		char *iv;

		if (!AES)
			AES = PyImport_ImportModule("AES");
		aes_dict = PyModule_GetDict(AES);
		func_new = PyDict_GetItemString(aes_dict, "new");
		block_size = PyInt_AsLong(PyDict_GetItemString(aes_dict, "block_size"));
		iv = malloc(block_size);
		memset(iv, 0, block_size);
        
		aes_obj = PyObject_CallFunction(func_new, "s#Os#",
			data, 32,
			PyDict_GetItemString(aes_dict, "MODE_CFB"),
			iv, block_size);

		ddata = PyObject_CallMethod(aes_obj, "decrypt", "s#", data+32, ntohl(ptoc->len)-32);
		memcpy(data, PyString_AsString(ddata), ntohl(ptoc->len)-32);
		Py_DECREF(aes_obj);
		Py_DECREF(ddata);
		VS("decrypted ");
		VS(ptoc->name);
		VS("\n");
	}
	if (ptoc->cflag == '\1' || ptoc->cflag == '\2') {
#ifndef NOZLIB
		tmp = decompress(data, ptoc);
		free(data);
		data = tmp;
		if (data == NULL) {
			OTHERERROR("Error decompressing %s\n", ptoc->name);
			return NULL;
		}
#else
		FATALERROR("No ZLIB support but archive uses compression\n");
		return NULL;
#endif
	}
	return data;
}
/*
 * helper for extract2fs
 * which may try multiple places
 */
FILE *openTarget(char *path, char*name)
{
	struct stat sbuf;
	char fnm[_MAX_PATH+1];
	strcpy(fnm, path);
	strcat(fnm, name);
	if (stat(fnm, &sbuf) == 0) {
		OTHERERROR("WARNING: file already exists but should not: %s\n", fnm);
    }
	return fopen(fnm, "wb");
}
/*
 * extract from the archive
 * and copy to the filesystem 
 * relative to the directory the archive's in
 */
int extract2fs(TOC *ptoc)
{
#ifdef WIN32
	char *p;
#endif
	FILE *out;
	unsigned char *data = extract(ptoc);

	if (!f_workpath) {
		if (!getTempPath(f_temppath))
		{
            FATALERROR("INTERNAL ERROR: cannot create temporary directory!\n");
            return -1;
		}
#ifdef WIN32
		strcpy(f_temppathraw, f_temppath);
		for ( p=f_temppath; *p; p++ )
			if (*p == '\\')
				*p = '/';
#endif
		f_workpath = f_temppath;
	}
	
	out = openTarget(f_workpath, ptoc->name);

	if (out == NULL)  {
		FATALERROR("%s could not be extracted!\n", ptoc->name);
		return -1;
	}
	else {
		fwrite(data, ntohl(ptoc->ulen), 1, out);
#ifndef WIN32
		fchmod(fileno(out), S_IRUSR | S_IWUSR | S_IXUSR);
#endif
		fclose(out);
	}
	free(data);
	return 0;
}
/*
 * extract all binaries (type 'b') to the filesystem
 */
int extractBinaries(char **workpath)
{
	TOC * ptoc = f_tocbuff;
	workpath[0] = '\0';
	VS("Extracting binaries\n");
	while (ptoc < f_tocend) {
		if (ptoc->typcd == 'b') 
		if (extract2fs(ptoc))
		return -1;
		ptoc = incrementTocPtr(ptoc); 
	}
	*workpath = f_workpath;
	return 0;
}
/* 
 * Run scripts
 * Return non zero on failure
 */
int runScripts()
{
	unsigned char *data;
	int rc = 0;
	TOC * ptoc = f_tocbuff;
	VS("Running scripts\n");

	/* Iterate through toc looking for scripts (type 's') */
	while (ptoc < f_tocend) {
		if (ptoc->typcd == 's') {
			/* Get data out of the archive.  */
			data = extract(ptoc);
			/* Run it */
			rc = PI_PyRun_SimpleString(data);
			/* log errors and abort */
			if (rc != 0) {
				VS("RC: %d from %s\n", rc, ptoc->name);
				return rc;
			}
			free(data);
		}

		ptoc = incrementTocPtr(ptoc); 
	}
	return 0;
}

/* 
 * call a simple "int func(void)" entry point.  Assumes such a function
 * exists in the main namespace.
 * Return non zero on failure, with -2 if the specific error is
 * that the function does not exist in the namespace.
 */
int callSimpleEntryPoint(char *name, int *presult)
{
	int rc = -1;
	/* Objects with no ref. */
	PyObject *mod, *dict;
	/* Objects with refs to kill. */
	PyObject *func = NULL, *pyresult = NULL;

	mod = PI_PyImport_AddModule("__main__"); /* NO ref added */
	if (!mod) {
		VS("No __main__\n");
		goto done;
	}
	dict = PI_PyModule_GetDict(mod); /* NO ref added */
	if (!mod) {
		VS("No __dict__\n");
		goto done;
	}
	func = PI_PyDict_GetItemString(dict, name);
	if (func == NULL) { /* should explicitly check KeyError */
		VS("CallSimpleEntryPoint can't find the function name\n");
		rc = -2;
		goto done;
	}
	pyresult = PI_PyObject_CallFunction(func, "");
	if (pyresult==NULL) goto done;
	PI_PyErr_Clear();
	*presult = PI_PyInt_AsLong(pyresult);
	rc = PI_PyErr_Occurred() ? -1 : 0;
	VS( rc ? "Finished with failure\n" : "Finished OK\n");
	/* all done! */
done:
	Py_XDECREF(func);
	Py_XDECREF(pyresult);
	/* can't leave Python error set, else it may
	   cause failures in later async code */
	if (rc)
		/* But we will print them 'cos they may be useful */
		PI_PyErr_Print();
	PI_PyErr_Clear();
	return rc;
}

/*
 * Launch an archive with the given fully-qualified path name
 * No command line, no extracting of binaries
 * Designed for embedding situations.
 */
int launchembedded(char const * archivePath, char  const * archiveName)
{
	char pathnm[_MAX_PATH];

	VS("START\n");
	strcpy(pathnm, archivePath);
	strcat(pathnm, archiveName);
	/* Set up paths */
	if (setPaths(archivePath, archiveName))
		return -1;
	VS("Got Paths\n");
	/* Open the archive */
	if (openArchive())
		return -1;
	VS("Opened Archive\n");
	/* Load Python DLL */
	if (loadPython())
		return -1;

	/* Start Python with silly command line */
	if (startPython(1, (char**)&pathnm))
		return -1;
	VS("Started Python\n");

	/* a signal to scripts */
	PI_PyRun_SimpleString("import sys;sys.frozen='dll'\n");
	VS("set sys.frozen\n");
	/* Import modules from archive - this is to bootstrap */
	if (importModules())
		return -1;
	VS("Imported Modules\n");
	/* Install zlibs - now import hooks are in place */
	if (installZlibs())
		return -1;
	VS("Installed Zlibs\n");
	/* Run scripts */
	if (runScripts())
		return -1;
	VS("All scripts run\n");
	if (PI_PyErr_Occurred()) {
		/*PyErr_Clear();*/
		VS("Some error occurred\n");
	}
	VS("OK.\n");

	return 0;
}

/* for finer grained control */
/*
 * initialize (this always needs to be done)
 */
int init(char const * archivePath, char  const * archiveName, char const * workpath)
{
#ifdef WIN32
	char *p;
#endif

	if (workpath) {
		f_workpath = (char *)workpath;
#ifdef WIN32
		strcpy(f_temppathraw, f_workpath);
		for ( p = f_temppathraw; *p; p++ )
			if (*p == '/')
				*p = '\\';
#endif
	}

	/* Set up paths */
	if (setPaths(archivePath, archiveName))
		return -1;

	/* Open the archive */
	if (openArchive())
		return -1;

	return 0;
}
/* once init'ed, you might want to extractBinaries()
 * If you do, what comes after is very platform specific.
 * Once you've taken care of the platform specific details,
 * or if there are no binaries to extract, you go on
 * to doIt(), which is the important part
 */
int doIt(int argc, char *argv[]) 
{
	int rc = 0;
	/* Load Python DLL */
	if (loadPython())
		return -1;

	/* Start Python. */
	if (startPython(argc, argv))
		return -1;

	/* Import modules from archive - bootstrap */
	if (importModules())
		return -1;

	/* Install zlibs  - now all hooks in place */
	if (installZlibs())
		return -1;

	/* Run scripts */
	rc = runScripts();

	VS("OK.\n");

	return rc;
}
void clear(const char *dir);
#ifdef WIN32
void removeOne(char *fnm, int pos, struct _finddata_t finfo)
{
	if ( strcmp(finfo.name, ".")==0  || strcmp(finfo.name, "..") == 0 )
		return;
	fnm[pos] = '\0';
	strcat(fnm, finfo.name);
	if ( finfo.attrib & _A_SUBDIR )
		clear(fnm);
	else if (remove(fnm)) {
        /* HACK: Possible concurrency issue... spin a little while */
        Sleep(100);
        remove(fnm);
    }
}
void clear(const char *dir) 
{
	char fnm[_MAX_PATH+1];
	struct _finddata_t finfo;
	long h;
	int dirnmlen;
	strcpy(fnm, dir);
	dirnmlen = strlen(fnm);
	if ( fnm[dirnmlen-1] != '/' && fnm[dirnmlen-1] != '\\' ) {
		strcat(fnm, "\\");
		dirnmlen++;
	}
	strcat(fnm, "*");
	h = _findfirst(fnm, &finfo);
	if (h != -1) {
		removeOne(fnm, dirnmlen, finfo);
		while ( _findnext(h, &finfo) == 0 ) 
			removeOne(fnm, dirnmlen, finfo);
		_findclose(h);
	}
	rmdir(dir);
}
#else
void removeOne(char *pnm, int pos, const char *fnm)
{
	struct stat sbuf;
	if ( strcmp(fnm, ".")==0  || strcmp(fnm, "..") == 0 )
		return;
	pnm[pos] = '\0';
	strcat(pnm, fnm);
	if ( stat(pnm, &sbuf) == 0 ) {
		if ( S_ISDIR(sbuf.st_mode) )
			clear(pnm);
		else 
			unlink(pnm);
	}
}
void clear(const char *dir) 
{
	char fnm[_MAX_PATH+1];
	DIR *ds;
	struct dirent *finfo;
	int dirnmlen;

	strcpy(fnm, dir);
	dirnmlen = strlen(fnm);
	if ( fnm[dirnmlen-1] != '/' ) {
		strcat(fnm, "/");
		dirnmlen++;
	}
	ds = opendir(dir);
	finfo = readdir(ds);
	while (finfo) {
		removeOne(fnm, dirnmlen, finfo->d_name);
		finfo = readdir(ds);
	}
	closedir(ds);
	rmdir(dir);
}
#endif

/*
 * If binaries were extracted, this should be called
 * to remove them
 */
void cleanUp()
{
	if (f_temppath[0])
		clear(f_temppath);
}
/*
 * Helpers for embedders
 */
int getPyVersion(void)
{
	return ntohl(f_cookie.pyvers);
}
void finalizePython(void)
{
	PI_Py_Finalize();
}
<|MERGE_RESOLUTION|>--- conflicted
+++ resolved
@@ -52,8 +52,10 @@
 DECLVAR(Py_VerboseFlag);
 DECLPROC(Py_Initialize);
 DECLPROC(Py_Finalize);
+DECLPROC(Py_CompileString);
 DECLPROC(PyImport_ExecCodeModule);
 DECLPROC(PyRun_SimpleString);
+DECLPROC(PySys_SetArgv);
 DECLPROC(Py_SetProgramName);
 DECLPROC(PyImport_ImportModule);
 DECLPROC(PyImport_AddModule);
@@ -61,18 +63,17 @@
 DECLPROC(PyList_New);
 DECLPROC(PyList_Append);
 DECLPROC(Py_BuildValue);
-<<<<<<< HEAD
+DECLPROC(PyString_FromStringAndSize);
 DECLPROC(PyFile_FromString);
 DECLPROC(PyString_AsString);
-=======
-DECLPROC(PyString_FromStringAndSize);
->>>>>>> addf9204
 DECLPROC(PyObject_CallFunction);
 DECLPROC(PyModule_GetDict);
 DECLPROC(PyDict_GetItemString);
 DECLPROC(PyErr_Clear);
 DECLPROC(PyErr_Occurred);
 DECLPROC(PyErr_Print);
+DECLPROC(PyObject_CallObject);
+DECLPROC(PyObject_CallMethod);
 DECLPROC(PySys_AddWarnOption);
 DECLPROC(PyEval_InitThreads);
 DECLPROC(PyEval_AcquireThread);
@@ -298,7 +299,7 @@
 	/* Read in in the table of contents */
 	fseek(f_fp, f_pkgstart + ntohl(f_cookie.TOC), SEEK_SET);
 	f_tocbuff = (TOC *) malloc(ntohl(f_cookie.TOClen));
-	if (f_tocbuff == NULL) 
+	if (f_tocbuff == NULL)
 	{
 		FATALERROR("Could not allocate buffer for TOC.");
 		return -1;
@@ -327,8 +328,11 @@
 	GETVAR(dll, Py_VerboseFlag);
 	GETPROC(dll, Py_Initialize);
 	GETPROC(dll, Py_Finalize);
+	GETPROC(dll, Py_CompileString);
 	GETPROC(dll, PyImport_ExecCodeModule);
 	GETPROC(dll, PyRun_SimpleString);
+	GETPROC(dll, PyString_FromStringAndSize);
+	GETPROC(dll, PySys_SetArgv);
 	GETPROC(dll, Py_SetProgramName);
 	GETPROC(dll, PyImport_ImportModule);
 	GETPROC(dll, PyImport_AddModule);
@@ -336,18 +340,16 @@
 	GETPROC(dll, PyList_New);
 	GETPROC(dll, PyList_Append);
 	GETPROC(dll, Py_BuildValue);
-<<<<<<< HEAD
 	GETPROC(dll, PyFile_FromString);
 	GETPROC(dll, PyString_AsString);
-=======
-	GETPROC(dll, PyString_FromStringAndSize);
->>>>>>> addf9204
 	GETPROC(dll, PyObject_CallFunction);
 	GETPROC(dll, PyModule_GetDict);
 	GETPROC(dll, PyDict_GetItemString);
 	GETPROC(dll, PyErr_Clear);
 	GETPROC(dll, PyErr_Occurred);
 	GETPROC(dll, PyErr_Print);
+	GETPROC(dll, PyObject_CallObject);
+	GETPROC(dll, PyObject_CallMethod);
 	if (ntohl(f_cookie.pyvers) >= 21) {
 		GETPROC(dll, PySys_AddWarnOption);
 	}
@@ -651,27 +653,20 @@
 		{
 			unsigned char *modbuf = extract(ptoc);
 
-<<<<<<< HEAD
 			VS("extracted ");
+			/* .pyc/.pyo files have 8 bytes header. Skip it and get a Python
+			 * string directly pointing at the marshalled code.
+			 */
+			PyObject *mods = PI_PyString_FromStringAndSize(modbuf + 8,
+				ntohl(ptoc->ulen) - 8);
+
 			VS("%s\n", ptoc->name);
 			
 			/* .pyc/.pyo files have 8 bytes header. Skip it and load marshalled
 			 * data form the right point.
 			 */
-			co = PyObject_CallFunction(loadfunc, "s#", modbuf+8, ntohl(ptoc->ulen)-8);
-			mod = PyImport_ExecCodeModule(ptoc->name, co);
-=======
-			/* .pyc/.pyo files have 8 bytes header. Skip it and get a Python
-			 * string directly pointing at the marshalled code.
-			 */
-			PyObject *mods = PI_PyString_FromStringAndSize(modbuf + 8,
-				ntohl(ptoc->ulen) - 8);
-            
-			VS("%s\n", ptoc->name);
-			
-			co = PI_PyObject_CallFunction(loadfunc, "O", mods);
+			co = PI_PyObject_CallFunction(loadfunc, "s#", modbuf+8, ntohl(ptoc->ulen)-8);
 			mod = PI_PyImport_ExecCodeModule(ptoc->name, co);
->>>>>>> addf9204
 
 			/* Check for errors in loading */
 			if (mod == NULL) {
@@ -683,6 +678,7 @@
 				PI_PyErr_Clear();
 			}
 
+			Py_DECREF(mods);
 			free(modbuf);
 		}
 		ptoc = incrementTocPtr(ptoc); 
@@ -809,20 +805,20 @@
 		char *iv;
 
 		if (!AES)
-			AES = PyImport_ImportModule("AES");
-		aes_dict = PyModule_GetDict(AES);
-		func_new = PyDict_GetItemString(aes_dict, "new");
-		block_size = PyInt_AsLong(PyDict_GetItemString(aes_dict, "block_size"));
+			AES = PI_PyImport_ImportModule("AES");
+		aes_dict = PI_PyModule_GetDict(AES);
+		func_new = PI_PyDict_GetItemString(aes_dict, "new");
+		block_size = PI_PyInt_AsLong(PI_PyDict_GetItemString(aes_dict, "block_size"));
 		iv = malloc(block_size);
 		memset(iv, 0, block_size);
         
-		aes_obj = PyObject_CallFunction(func_new, "s#Os#",
+		aes_obj = PI_PyObject_CallFunction(func_new, "s#Os#",
 			data, 32,
-			PyDict_GetItemString(aes_dict, "MODE_CFB"),
+			PI_PyDict_GetItemString(aes_dict, "MODE_CFB"),
 			iv, block_size);
 
-		ddata = PyObject_CallMethod(aes_obj, "decrypt", "s#", data+32, ntohl(ptoc->len)-32);
-		memcpy(data, PyString_AsString(ddata), ntohl(ptoc->len)-32);
+		ddata = PI_PyObject_CallMethod(aes_obj, "decrypt", "s#", data+32, ntohl(ptoc->len)-32);
+		memcpy(data, PI_PyString_AsString(ddata), ntohl(ptoc->len)-32);
 		Py_DECREF(aes_obj);
 		Py_DECREF(ddata);
 		VS("decrypted ");
