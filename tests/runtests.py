--- conflicted
+++ resolved
@@ -34,19 +34,12 @@
 
 # Expand PYTHONPATH with PyInstaller package to support running without
 # installation -- only if not running in a virtualenv.
-<<<<<<< HEAD
-if hasattr(sys, 'real_prefix') or not sys.prefix == sys.base_prefix:
-    _virtual_env_ = True
-else:
-    _virtual_env_ = False
-=======
-if not hasattr(sys, 'real_prefix'):
->>>>>>> 6c2fe6a2
+if not (hasattr(sys, 'real_prefix') or sys.prefix != sys.base_prefix):
     pyi_home = os.path.join(os.path.dirname(os.path.abspath(__file__)), '..')
     sys.path.insert(0, pyi_home)
 
 # Unbuffered sys.stdout
-sys.stdout = os.fdopen(sys.stdout.fileno(), 'w', 0)
+#sys.stdout = os.fdopen(sys.stdout.fileno(), 'w', 0)
 
 
 from PyInstaller import HOMEPATH
@@ -54,14 +47,10 @@
 from PyInstaller import main as pyi_main
 from PyInstaller.compat import is_py2, is_py33, is_win, is_darwin, modname_tkinter
 from PyInstaller.lib import junitxml
-<<<<<<< HEAD
 from PyInstaller.utils import misc
 from PyInstaller.utils.hooks import hookutils
 from PyInstaller.utils.win32 import winutils
-=======
-from PyInstaller.utils import misc, winutils
 from PyInstaller.cliutils import archive_viewer
->>>>>>> 6c2fe6a2
 
 
 VERBOSE = False
