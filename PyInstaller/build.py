#-----------------------------------------------------------------------------
# Copyright (c) 2013, PyInstaller Development Team.
#
# Distributed under the terms of the GNU General Public License with exception
# for distributing bootloader.
#
# The full license is in the file COPYING.txt, distributed with this software.
#-----------------------------------------------------------------------------


"""
Build packages using spec files.
"""


import glob
import hashlib
import os
import shutil
import sys
import tempfile
import importlib
from PyInstaller.depend.analysis import PyiModuleGraph, TOC, FakeModule
from PyInstaller.depend.utils import is_path_to_egg
from PyInstaller.loader import pyi_archive, pyi_carchive

import PyInstaller.depend.imptracker
import PyInstaller.depend.utils

from PyInstaller import HOMEPATH, CONFIGDIR, PLATFORM, DEFAULT_DISTPATH, DEFAULT_WORKPATH
from PyInstaller.compat import is_win, is_darwin, is_cygwin, EXTENSION_SUFFIXES
import PyInstaller.compat as compat
import PyInstaller.depend.bindepend as bindepend


from PyInstaller.depend import dylib
from PyInstaller.utils import misc


import PyInstaller.log as logging
from PyInstaller.utils.misc import save_py_data_struct, load_py_data_struct

if is_win:
    from PyInstaller.utils.win32 import winmanifest, icon

logger = logging.getLogger(__name__)


STRINGTYPE = type('')
TUPLETYPE = type((None,))
UNCOMPRESSED = 0
COMPRESSED = 1


# Set of global variables that can be used while processing .spec file.
SPEC = None
SPECPATH = None
DISTPATH = None
WORKPATH = None
WARNFILE = None
NOCONFIRM = None

# Some modules are included if they are detected at build-time or
# if a command-line argument is specified. (e.g. --ascii)
HIDDENIMPORTS = []

<<<<<<< HEAD
=======
rthooks = {}

# place where the loader modules and initialization scripts live
_init_code_path = os.path.join(HOMEPATH, 'PyInstaller', 'loader')
_fake_code_path = os.path.join(HOMEPATH, 'PyInstaller', 'fake')


_MISSING_BOOTLOADER_ERRORMSG = """
Fatal error: PyInstaller does not include a pre-compiled bootloader for your
platform. See <http://pythonhosted.org/PyInstaller/#building-the-bootloader>
for more details and instructions how to build the bootloader.
"""


def _save_data(filename, data):
    dirname = os.path.dirname(filename)
    if not os.path.exists(dirname):
        os.makedirs(dirname)
    outf = open(filename, 'w')
    pprint.pprint(data, outf)
    outf.close()


def _load_data(filename):
    return eval(open(filename, 'rU').read())

>>>>>>> 67610f2d

# TODO find better place for function.
def setupUPXFlags():
    f = compat.getenv("UPX", "")
    if is_win:
        # Binaries built with Visual Studio 7.1 require --strip-loadconf
        # or they won't compress. Configure.py makes sure that UPX is new
        # enough to support --strip-loadconf.
        f = "--strip-loadconf " + f
    # Do not compress any icon, so that additional icons in the executable
    # can still be externally bound
    f = "--compress-icons=0 " + f
    f = "--best " + f
    compat.setenv("UPX", f)


# TODO find better place for function.
def absnormpath(apath):
    return os.path.abspath(os.path.normpath(apath))


# TODO find better place for function.
def add_suffix_to_extensions(toc):
    """
    Returns a new TOC with proper library suffix for EXTENSION items.
    """
    new_toc = TOC()
    for inm, fnm, typ in toc:
        if typ == 'EXTENSION':
            # Use first suffix from the Python list of suffixes
            # for C extensions.
            inm = inm + EXTENSION_SUFFIXES[0]

        elif typ == 'DEPENDENCY':
            # Use the suffix from the filename.
            # TODO Verify what extensions are by DEPENDENCIES.
            binext = os.path.splitext(fnm)[1]
            if not os.path.splitext(inm)[1] == binext:
                inm = inm + binext
        new_toc.append((inm, fnm, typ))
    return new_toc


#--- functions for checking guts ---
# NOTE: By GUTS it is meant intermediate files and data structures that
# PyInstaller creates for bundling files and creating final executable.


def _check_guts_eq(attr, old, new, last_build):
    """
    rebuild is required if values differ
    """
    if old != new:
        logger.info("Building because %s changed", attr)
        return True
    return False


def _check_guts_toc_mtime(attr, old, toc, last_build, pyc=0):
    """
    rebuild is required if mtimes of files listed in old toc are newer
    than ast_build

    if pyc=1, check for .py files, too
    """
    for (nm, fnm, typ) in old:
<<<<<<< HEAD
        if misc.mtime(fnm) > last_build:
            logger.info("building because %s changed", fnm)
            return True
        elif pyc and misc.mtime(fnm[:-1]) > last_build:
            logger.info("building because %s changed", fnm[:-1])
=======
        if mtime(fnm) > last_build:
            logger.info("Building because %s changed", fnm)
            return True
        elif pyc and mtime(fnm[:-1]) > last_build:
            logger.info("Building because %s changed", fnm[:-1])
>>>>>>> 67610f2d
            return True
    return False


def _check_guts_toc(attr, old, toc, last_build, pyc=0):
    """
    rebuild is required if either toc content changed if mtimes of
    files listed in old toc are newer than ast_build

    if pyc=1, check for .py files, too
    """
    return (_check_guts_eq(attr, old, toc, last_build)
            or _check_guts_toc_mtime(attr, old, toc, last_build, pyc=pyc))


def _check_path_overlap(path):
    """
    Check that path does not overlap with WORKPATH or SPECPATH (i.e.
    WORKPATH and SPECPATH may not start with path, which could be
    caused by a faulty hand-edited specfile)

    Raise SystemExit if there is overlap, return True otherwise
    """
    specerr = 0
    if WORKPATH.startswith(path):
        logger.error('Specfile error: The output path "%s" contains '
                     'WORKPATH (%s)', path, WORKPATH)
        specerr += 1
    if SPECPATH.startswith(path):
        logger.error('Specfile error: The output path "%s" contains '
                     'SPECPATH (%s)', path, SPECPATH)
        specerr += 1
    if specerr:
        raise SystemExit('Error: Please edit/recreate the specfile (%s) '
                         'and set a different output name (e.g. "dist").'
                         % SPEC)
    return True


def _rmtree(path):
    """
    Remove directory and all its contents, but only after user confirmation,
    or if the -y option is set
    """
    if NOCONFIRM:
        choice = 'y'
    elif sys.stdout.isatty():
<<<<<<< HEAD
        choice = compat.stdin_input('WARNING: The output directory "%s" and ALL ITS '
                           'CONTENTS will be REMOVED! Continue? (y/n)' % path)
=======
        choice = raw_input('WARNING: The output directory "%s" and ALL ITS '
                           'CONTENTS will be REMOVED! Continue? (y/n) ' % path)
>>>>>>> 67610f2d
    else:
        raise SystemExit('Error: The output directory "%s" is not empty. '
                         'Please remove all its contents or use the '
                         '-y option (remove output directory without '
                         'confirmation).' % path)
    if choice.strip().lower() == 'y':
        logger.info('Removing dir %s', path)
        shutil.rmtree(path)
    else:
        raise SystemExit('User aborted')


class Target(object):
    invcnum = 0

    def __init__(self):
        # Get a (per class) unique number to avoid conflicts between
        # toc objects
        self.invcnum = self.__class__.invcnum
        self.__class__.invcnum += 1
        self.out = os.path.join(WORKPATH, 'out%02d-%s.toc' %
                                (self.invcnum, self.__class__.__name__))
        self.outnm = os.path.basename(self.out)
        self.dependencies = TOC()

    def __postinit__(self):
        logger.info("checking %s", self.__class__.__name__)
        if self.check_guts(misc.mtime(self.out)):
            self.assemble()

    GUTS = []

    def check_guts(self, last_build):
        pass

    def get_guts(self, last_build, missing='missing or bad'):
        """
        returns None if guts have changed
        """
        try:
            data = load_py_data_struct(self.out)
        except:
            logger.info("Building because %s %s", os.path.basename(self.out), missing)
            return None

        if len(data) != len(self.GUTS):
            logger.info("Building because %s is bad", self.outnm)
            return None
        for i, (attr, func) in enumerate(self.GUTS):
            if func is None:
                # no check for this value
                continue
            if func(attr, data[i], getattr(self, attr), last_build):
                return None
        return data


class Analysis(Target):
    """
    Class does analysis of the user's main Python scripts.

    An Analysis has five outputs, all TOCs (Table of Contents) accessed as
    attributes of the analysis.

    scripts
            The scripts you gave Analysis as input, with any runtime hook scripts
            prepended.
    pure
            The pure Python modules.
    binaries
            The extensionmodules and their dependencies. The secondary dependecies
            are filtered. On Windows files from C:\Windows are excluded by default.
            On Linux/Unix only system libraries from /lib or /usr/lib are excluded.
    datas
            Data-file dependencies. These are data-file that are found to be needed
            by modules. They can be anything: plugins, font files, images, translations,
            etc.
    zipfiles
            The zipfiles dependencies (usually .egg files).
    """
    _old_scripts = set((
        absnormpath(os.path.join(HOMEPATH, "support", "_mountzlib.py")),
        absnormpath(os.path.join(CONFIGDIR, "support", "useUnicode.py")),
        absnormpath(os.path.join(CONFIGDIR, "support", "useTK.py")),
        absnormpath(os.path.join(HOMEPATH, "support", "useUnicode.py")),
        absnormpath(os.path.join(HOMEPATH, "support", "useTK.py")),
        absnormpath(os.path.join(HOMEPATH, "support", "unpackTK.py")),
        absnormpath(os.path.join(HOMEPATH, "support", "removeTK.py")),
        ))

    def __init__(self, scripts=None, pathex=None, hiddenimports=None,
                 hookspath=None, excludes=None, runtime_hooks=[], cipher=None):
        """
        scripts
                A list of scripts specified as file names.
        pathex
                An optional list of paths to be searched before sys.path.
        hiddenimport
                An optional list of additional (hidden) modules to include.
        hookspath
                An optional list of additional paths to search for hooks.
                (hook-modules).
        excludes
                An optional list of module or package names (their Python names,
                not path names) that will be ignored (as though they were not found).
        runtime_hooks
                An optional list of scripts to use as users' runtime hooks. Specified
                as file names.
        """
        Target.__init__(self)

        sys._PYI_SETTINGS = {}
        sys._PYI_SETTINGS['scripts'] = scripts

        # Include initialization Python code in PyInstaller analysis.
        self.inputs = [
            os.path.join(_init_code_path, '_pyi_bootstrap.py'),
            os.path.join(_init_code_path, 'pyi_importers.py'),
            os.path.join(_init_code_path, 'pyi_archive.py'),
            os.path.join(_init_code_path, 'pyi_carchive.py'),
            os.path.join(_init_code_path, 'pyi_os_path.py'),
            ]
        self.loader_path = os.path.join(HOMEPATH, 'PyInstaller', 'loader')
        #TODO: store user scripts in separate variable from init scripts,
        # see TODO (S) below
        for script in scripts:
            if absnormpath(script) in self._old_scripts:
                logger.warn('Ignoring obsolete auto-added script %s', script)
                continue
            if not os.path.exists(script):
                raise ValueError("script '%s' not found" % script)
            self.inputs.append(script)

        self.pathex = []

        # Based on main supplied script - add top-level modules directory to PYTHONPATH.
        # Sometimes the main app script is not top-level module but submodule like 'mymodule.mainscript.py'.
        # In that case PyInstaller will not be able find modules in the directory containing 'mymodule'.
        # Add this directory to PYTHONPATH so PyInstaller could find it.
        for script in scripts:
            script_toplevel_dir = misc.get_path_to_toplevel_modules(script)
            if script_toplevel_dir:
                self.pathex.append(script_toplevel_dir)
                logger.info('Extending PYTHONPATH with %s', script_toplevel_dir)

        # Normalize paths in pathex and make them absolute.
        if pathex:
            self.pathex = [absnormpath(path) for path in pathex]


        self.hiddenimports = hiddenimports or []
        # Include modules detected when parsing options,l ike 'codecs' and encodings.
        self.hiddenimports.extend(HIDDENIMPORTS)

        self.hookspath = hookspath

        # Custom runtime hook files that should be included and started before
        # any existing PyInstaller runtime hooks.
        self.custom_runtime_hooks = runtime_hooks

        if cipher:
            logger.info('Will encrypt Python bytecode with key: %s', cipher.key)

            # Create a Python module which contains the decryption key which will
            # be used at runtime by pyi_crypto.PyiBlockCipher.
            pyi_crypto_key_path = os.path.join(WORKPATH, 'pyi_crypto_key.py')

            with open(pyi_crypto_key_path, 'w') as f:
                f.write('key = %r\n' % cipher.key)

            # Compile the module so that it ends up in the CArchive and can be
            # imported by the bootstrap script.
            import py_compile
            py_compile.compile(pyi_crypto_key_path)

            logger.info('Adding dependency on pyi_crypto and pyi_crypto_key')

            from PyInstaller.loader import pyi_crypto
            self.hiddenimports.append(pyi_crypto.HIDDENIMPORT)

            pyi_crypto_path = os.path.join(_init_code_path, 'pyi_crypto.py')

            config['PYZ_dependencies'].append(('pyi_crypto', pyi_crypto_path + 'c', 'PYMODULE'))
            config['PYZ_dependencies'].append(('pyi_crypto_key', pyi_crypto_key_path + 'c', 'PYMODULE'))

        self.excludes = excludes
        self.scripts = TOC()
        self.pure = {'toc': TOC(), 'code': {}}
        self.binaries = TOC()
        self.zipfiles = TOC()
        self.datas = TOC()
        self.dependencies = TOC()
        self.__postinit__()

    GUTS = (('inputs', _check_guts_eq),
            ('pathex', _check_guts_eq),
            ('hookspath', _check_guts_eq),
            ('excludes', _check_guts_eq),
            ('scripts', _check_guts_toc_mtime),
            ('pure', lambda *args: _check_guts_toc_mtime(*args, **{'pyc': 1})),
            ('binaries', _check_guts_toc_mtime),
            ('zipfiles', _check_guts_toc_mtime),
            ('datas', _check_guts_toc_mtime),
            ('hiddenimports', _check_guts_eq),
            )

    def _format_hook_datas(self, hook):
        """
        hook.datas is a list of globs of files or
        directories to bundle as datafiles. For each
        glob, a destination directory is specified.
        """
        datas = []

        for g, dest_dir in getattr(hook, 'datas', []):
            if dest_dir:
                dest_dir += os.sep
            for fn in glob.glob(g):
                if os.path.isfile(fn):
                    datas.append((dest_dir + os.path.basename(fn), fn, 'DATA'))
                else:
                    for root, dirs, files in os.walk(fn):
                        dest_dir = dest_dir + os.path.basename(fn) + os.sep
                        for file in files:
                            fn = os.path.join(root, file)
                            if os.path.isfile(fn):
                                datas.append((dest_dir + os.path.basename(fn), fn, 'DATA'))
        return datas

    # TODO What are 'check_guts' methods useful for?
    def check_guts(self, last_build):
        if last_build == 0:
            logger.info("Building %s because %s non existent", self.__class__.__name__, self.outnm)
            return True
        for fnm in self.inputs:
<<<<<<< HEAD
            if misc.mtime(fnm) > last_build:
                logger.info("building because %s changed", fnm)
=======
            if mtime(fnm) > last_build:
                logger.info("Building because %s changed", fnm)
>>>>>>> 67610f2d
                return True

        data = Target.get_guts(self, last_build)
        if not data:
            return True
        # TODO What does it mean 'data[-6:]' ?
        # TODO Do this code really get executed?
        scripts, pure, binaries, zipfiles, datas, hiddenimports = data[-6:]
        self.scripts = TOC(scripts)
        self.pure = {'toc': TOC(pure), 'code': {}}
        self.binaries = TOC(binaries)
        self.zipfiles = TOC(zipfiles)
        self.datas = TOC(datas)
        self.hiddenimports = hiddenimports
        return False

<<<<<<< HEAD
    def assemble(self):
        """
        This method is the MAIN method for finding all necessary files to be bundled.
        """
        """
        :return:
        """
        # TODO Find a better place where to put 'base_library.zip' and when to created it.
        # For Python 3 it is necessary to create file 'base_library.zip'
        # containing core Python modules. In Python 3 some built-in modules
        # are written in pure Python. base_library.zip is a way how to have
        # those modules as "built-in".
        libzip_filename = os.path.join(WORKPATH, 'base_library.zip')
        PyInstaller.depend.utils.create_py3_base_library(libzip_filename)
        # Bundle base_library.zip as data file.
        # Data format of TOC item:   ('relative_path_in_dist_dir', 'absolute_path_on_disk', 'DATA')
        self.datas.append((os.path.basename(libzip_filename), libzip_filename, 'DATA'))
=======
>>>>>>> 67610f2d

        logger.info("running Analysis %s", os.path.basename(self.out))
        # Get paths to Python and, in Windows, the manifest.
        python = sys.executable
        if not is_win:
            # Linux/MacOS: get a real, non-link path to the running Python executable.            
            while os.path.islink(python):
                python = os.path.join(os.path.dirname(python), os.readlink(python))
            depmanifest = None
        else:
            # Windows: no links, but "manifestly" need this:
            depmanifest = winmanifest.Manifest(type_="win32", name=specnm,
                                               processorArchitecture=winmanifest.processor_architecture(),
                                               version=(1, 0, 0, 0))
            depmanifest.filename = os.path.join(WORKPATH,
                                                specnm + ".exe.manifest")

        # We record "binaries" separately from the modulegraph, as there
        # is no way to record those dependencies in the graph. These include
        # the python executable and any binaries added by hooks later.
        # "binaries" are not the same as "extensions" which are .so or .dylib
        # that are found and recorded as extension nodes in the graph.
        # Reset seen variable before running bindepend. We use bindepend only for
        # the python executable.
        bindepend.seen = {}
        # Add Python's dependencies first.
        # This ensures that its assembly depencies under Windows get pulled in
        # first, so that .pyd files analyzed later which may not have their own
        # manifest and may depend on DLLs which are part of an assembly
        # referenced by Python's manifest, don't cause 'lib not found' messages
        self.binaries.extend(bindepend.Dependencies([('', python, '')],
                                               manifest=depmanifest)[1:])
                
        # Instantiate a ModuleGraph. The class is defined at end of this module.
        # The argument is the set of paths to use for imports: sys.path,
        # plus our loader, plus other paths from e.g. --path option).
        self.graph = PyiModuleGraph(HOMEPATH, sys.path + [self.loader_path] + self.pathex)
        
        # Graph the first script in the analysis, and save its node to use as
        # the "caller" node for all others. This gives a connected graph rather than
        # a collection of unrelated trees, one for each of self.inputs.
        # The list of scripts, starting with our own bootstrap ones, is in
        # self.inputs, each as a normalized pathname.
        
        # TODO: (S) in __init__ the input scripts should be saved separately from the
        # pyi-loader set. TEMP: assume the first/only user script is self.inputs[5]
        script = self.inputs[5]
        logger.info("Analyzing %s", script)
        self.graph.run_script(script)
        # list to hold graph nodes of loader scripts and runtime hooks in use order        
        priority_scripts = [] 
        # With a caller node in hand, import all the loader set as called by it.
        # The old Analysis checked that the script existed and raised an error,
        # but now just assume that if it does not, Modulegraph will raise error.
        # Save the graph nodes of each in sequence.
        for script in self.inputs[:5] :
            logger.info("Analyzing %s", script)
            priority_scripts.append( self.graph.run_script(script))
        # And import any remaining user scripts as if called by the first one.
        for script in self.inputs[6:] :
            logger.info("Analyzing %s", script)
            node = self.graph.run_script(script)

        # Analyze the script's hidden imports (named on the command line)
        for modnm in self.hiddenimports:
            if self.graph.findNode(modnm) is not None :
                logger.info("Hidden import %r has been found otherwise", modnm)
                continue
            logger.info("Analyzing hidden import %r", modnm)
<<<<<<< HEAD
            # ModuleGraph throws Import Error if import not found
            try :
                node = self.graph.import_hook(modnm)
            except :
=======
            importTracker.analyze_r(modnm)
            if not modnm in importTracker.modules:
>>>>>>> 67610f2d
                logger.error("Hidden import %r not found", modnm)


<<<<<<< HEAD
        # TODO move code for handling hooks into a class or function.
        ### Handle hooks.

        logger.info('Looking for import hooks ...')
        # Implement cache of modules for which there exists a hook.
        hooks_dir = os.path.join(os.path.dirname(os.path.abspath(__file__)), 'hooks')
        hooks_file_list = glob.glob(os.path.join(hooks_dir, 'hook-*.py'))
        # We have hooks for the following modules.
        hooks_mod_cache = set([os.path.basename(x)[5:-3] for x in hooks_file_list])
        # Implement cache of modules from custom import hooks.
        custom_hooks_mod_cache = {}  # key - module name, value - path to hook directory.
        if self.hookspath:
            # Hooks path is a list and we need to cache files from multiple directories.
            for pth in self.hookspath:
                file_list = glob.glob(os.path.join(pth, 'hook-*.py'))
                for f in file_list:
                    name = os.path.basename(f)[5:-3]
                    custom_hooks_mod_cache[name] = pth

        # Now find regular hooks and execute them. Get a new TOC, in part
        # because graphing a runtime hook might have added some names, but
        # also because regular hooks can apply to extensions and builtins.
        temp_toc = self.graph.make_a_TOC(['PYMODULE', 'PYSOURCE', 'BUILTIN', 'EXTENSION'])
        module_types = set(['Module', 'SourceModule', 'CompiledModule', 'Package',
                            'Extension', 'Script', 'BuiltinModule'])

        # Iterate through graph.
        # We expect that method 'graph.flatten()' will pick up new imports as
        # they are added from hiddenimports. This assumption should solve issue
        # where any hiddenimport from hook need to use another hook!
        for curr_node in self.graph.flatten():
            # Skip module types that are not interesting.
            mg_type = type(curr_node).__name__
            if mg_type not in module_types:
                continue

            imported_name = curr_node.identifier
            if imported_name in hooks_mod_cache:
                # Hook is bundled with PyInstaller.
                hook_file_name = os.path.join(hooks_dir, 'hook-' + imported_name + '.py')
            elif imported_name in custom_hooks_mod_cache:
                # Hook is in any of custom locations.
                hook_file_name = os.path.join(custom_hooks_mod_cache[imported_name], 'hook-' + imported_name + '.py')
            else:
                # Skip modules for which there is no hook available.
                continue

            # TODO This import machinery won't work on Python 2.
            # Import module from a file.
            import importlib.machinery
            mod_loader = importlib.machinery.SourceFileLoader(
                'pyi_hook.'+imported_name, hook_file_name)

            logger.info('Processing hook   %s' % os.path.basename(hook_file_name))
            # hook_name_space represents the code of 'hook-imported_name.py'
            hook_name_space = mod_loader.load_module()
            from_node = self.graph.findNode(imported_name)

            ### Processing hook API.

            # Function hook_name_space.hook(mod) has to be called first because this function
            # could update other attributes - datas, hiddenimports, etc.
            # TODO use directly Modulegraph machinery in the 'def hook(mod)' function.
            if hasattr(hook_name_space, 'hook'):
                # Process a hook(mod) function. Create a Module object as its API.
                # TODO: it won't be called "FakeModule" later on
                mod = FakeModule(imported_name, self.graph)
                mod = hook_name_space.hook(mod)
                for item in mod._added_imports:
                    # as with hidden imports, add to graph as called by imported_name
                    self.graph.run_script(item, from_node)
                for item in mod._added_binaries:
                    self.binaries.append(item)  # Supposed to be TOC form (n,p,'BINARY')
                for item in mod._deleted_imports:
                    # Remove the graph link between the hooked module and item.
                    # This removes the 'item' node from the graph if no other
                    # links go to it (no other modules import it)
                    self.graph.removeReference(mod.node, item)

            # hook_name_space.hiddenimports is a list of Python module names that PyInstaller
            # is not able detect.
            if hasattr(hook_name_space, 'hiddenimports'):
                # push hidden imports into the graph, as if imported from name
                for item in hook_name_space.hiddenimports:
                    try:
                        to_node = self.graph.findNode(item)
                        if to_node is None:
                            self.graph.import_hook(item, from_node)
                    except ImportError:
                        # Print warning if a module from hiddenimport could not be found.
                        # modulegraph raises ImporError when a module is not found.
                        # Import hook with non-existing hiddenimport is probably a stale hook
                        # that was not updated for a long time.
                        logger.warn("Hidden import '%s' not found (probably old hook)" % item)

            # hook_name_space.datas is a list of globs of files or
            # directories to bundle as datafiles. For each
            # glob, a destination directory is specified.
            if hasattr(hook_name_space, 'datas'):
                # Add desired data files to our datas TOC
                self.datas.extend(self._format_hook_datas(hook_name_space))

            # hook_name_space.binaries is a list of files to bundle as binaries.
            # Binaries are special that PyInstaller will check if they
            # might depend on other dlls (dynamic libraries).
            if hasattr(hook_name_space, 'binaries'):
                for bundle_name, pth in hook_name_space.binaries:
                    self.binaries.append((bundle_name, pth, 'BINARY'))

            # TODO implement attribute 'hook_name_space.attrs'
            # hook_name_space.attrs is a list of tuples (attr_name, value) where 'attr_name'
            # is name for Python module attribute that should be set/changed.
            # 'value' is the value of that attribute. PyInstaller will modify
            # mod.attr_name and set it to 'value' for the created .exe file.



        # Analyze run-time hooks.
        self.graph.analyze_runtime_hooks(priority_scripts, self.custom_runtime_hooks)

        # 'priority_scripts' is now a list of the graph nodes of custom runtime
        # hooks, then regular runtime hooks, then the PyI loader scripts.
        # Further on, we will make sure they end up at the front of self.scripts

        ### Extract the nodes of the graph as TOCs for further processing.

        # Initialize the scripts list with priority scripts in the proper order.
        self.scripts = self.graph.nodes_to_TOC(priority_scripts)
        # Put all other script names into the TOC after them. (The rthooks names
        # will be found again, but TOC.append skips duplicates.)
        self.scripts = self.graph.make_a_TOC(['PYSOURCE'], self.scripts)
        # Extend the binaries list with all the Extensions modulegraph has found.
        self.binaries  = self.graph.make_a_TOC(['EXTENSION', 'BINARY'],self.binaries)
        # Fill the "pure" list with pure Python modules.
        self.pure['toc'] =  self.graph.make_a_TOC(['PYMODULE'])
        # And get references to module code objects constructed by ModuleGraph
        # to avoid writing .pyc/pyo files to hdd.
        self.pure['code'].update(self.graph.get_code_objects())

        # Add remaining binary dependencies - analyze Python C-extensions and what
        # DLLs they depend on.
        logger.info('Looking for dynamic libraries')
        self.binaries.extend(bindepend.Dependencies(self.binaries, manifest=depmanifest))

        ### TODO implement including Python eggs. Shoudl be the eggs printed to console as INFO msg?
        logger.info('Looking for eggs - TODO')
        # TODO: ImpTracker could flag a module as residing in a zip file (because an
        # egg that had not yet been installed??) and the old code would do this:      
        # scripts.insert(-1, ('_pyi_egg_install.py',
        #     os.path.join(_init_code_path, '_pyi_egg_install.py'), 'PYSOURCE'))
        # It appears that Modulegraph will expand an uninstalled egg but need test
        self.zipfiles = TOC()
        # Copied from original code
        if is_win:
            depmanifest.writeprettyxml()

        # Verify that Python dynamic library can be found.
        # Without dynamic Python library PyInstaller cannot continue.
        self._check_python_library(self.binaries)

        # Get the saved details of a prior run, if any. Would not exist if
        # the user erased the work files, or gave a different --workpath
        # or specified --clean.
        try:
            oldstuff = load_py_data_struct(self.out)
=======
            datas.extend(mod.pyinstaller_datas)

            if isinstance(mod, PyInstaller.depend.modules.BuiltinModule):
                pass
            elif isinstance(mod, PyInstaller.depend.modules.ExtensionModule):
                binaries.append((mod.__name__, mod.__file__, 'EXTENSION'))
                # allows hooks to specify additional dependency
                # on other shared libraries loaded at runtime (by dlopen)
                binaries.extend(mod.pyinstaller_binaries)
            elif isinstance(mod, (PyInstaller.depend.modules.PkgInZipModule, PyInstaller.depend.modules.PyInZipModule)):
                zipfiles.append(("eggs/" + os.path.basename(str(mod.owner)),
                                 str(mod.owner), 'ZIPFILE'))
            elif isinstance(mod, PyInstaller.depend.modules.NamespaceModule):
                pure.append((modnm,
                             os.path.join(_fake_code_path, 'namespace', '__init__.pyc'),
                             'PYMODULE'))
            else:
                # mf.PyModule instances expose a list of binary
                # dependencies, most probably shared libraries accessed
                # via ctypes. Add them to the overall required binaries.
                binaries.extend(mod.pyinstaller_binaries)
                if modnm != '__main__':
                    pure.append((modnm, mod.__file__, 'PYMODULE'))

        # Add remaining binary dependencies
        binaries.extend(bindepend.Dependencies(binaries,
                                               manifest=depmanifest))
        if is_win:
            depmanifest.writeprettyxml()
        self._check_python_library(binaries)
        if zipfiles:
            scripts.insert(-1, ('_pyi_egg_install.py', os.path.join(_init_code_path, '_pyi_egg_install.py'), 'PYSOURCE'))
        # Add runtime hooks just before the last script (which is
        # the entrypoint of the application).
        scripts[-1:-1] = rthooks
        self.scripts = TOC(scripts)
        self.pure = TOC(pure)
        self.binaries = TOC(binaries)
        self.zipfiles = TOC(zipfiles)
        self.datas = TOC(datas)
        try:  # read .toc
            oldstuff = _load_data(self.out)
>>>>>>> 67610f2d
        except:
            oldstuff = None

        # Collect the work-product of this run
        newstuff = tuple([getattr(self, g[0]) for g in self.GUTS])
        # If there was no previous, or if it is different, save the new
        if oldstuff != newstuff:
            # Save all the new stuff to avoid regenerating it later, maybe
            save_py_data_struct(self.out, newstuff)
            # Write warnings about missing modules. Get them from the graph
            # and use the graph to figure out who tried to import them.
            # TODO: previously we could say whether an import was top-level,
            # deferred (in a def'd function) or conditional (in an if stmt).
            # That information is not available from ModuleGraph at this time.
            # When that info is available change this code to write one line for
            # each importer-name, with type of import for that importer
            # "no module named foo conditional/deferred/toplevel importy by bar"
            miss_toc = self.graph.make_a_TOC(['MISSING'])
            if len(miss_toc) : # there are some missing modules
                wf = open(WARNFILE, 'w')
                for (n, p, t) in miss_toc :
                    importer_names = self.graph.importer_names(n)
                    wf.write( 'no module named '
                              + n
                              + ' - imported by '
                              + ', '.join(importer_names)
                              + '\n'
                              )
                wf.close()
                logger.info("Warnings written to %s", WARNFILE)
            return 1
<<<<<<< HEAD
        else :
            logger.info("%s no change!", self.out)
            return 0

=======
        logger.info("%s no change!", self.out)
        return 0
>>>>>>> 67610f2d
    def _check_python_library(self, binaries):
        """
        Verify presence of the Python dynamic library in the binary dependencies.
        Python library is an essential piece that has to be always included.
        """
        python_lib = bindepend.get_python_library_path()

        if python_lib:
            logger.info('Using Python library %s', python_lib)
            # Presence of library in dependencies.
            deps = set()
            for (nm, filename, typ) in binaries:
                if typ == 'BINARY':
                    deps.update([filename])
            # If Python library is missing - append it to dependencies.
            if python_lib not in deps:
                logger.info('Adding Python library to binary dependencies')
                binaries.append((os.path.basename(python_lib), python_lib, 'BINARY'))
        else:
            msg = """Python library not found! This usually happens on Debian/Ubuntu
where you need to install Python library:

  apt-get install libpythonX.Y
"""
            raise IOError(msg)



class PYZ(Target):
    """
    Creates a ZlibArchive that contains all pure Python modules.
    """
    typ = 'PYZ'

<<<<<<< HEAD
    def __init__(self, toc_dict, name=None, level=9):
=======
    def __init__(self, toc, name=None, level=9, cipher=None):
>>>>>>> 67610f2d
        """
        toc_dict
            toc_dict['toc']
                A TOC (Table of Contents), normally an Analysis.pure['toc']?
            toc_dict['code']
                A dict of module code objects from ModuleGraph.
        name
                A filename for the .pyz. Normally not needed, as the generated
                name will do fine.
        level
                The Zlib compression level to use. If 0, the zlib module is
                not required.
        cipher
                The block cipher that will be used to encrypt Python bytecode.
        """
        Target.__init__(self)
        self.toc = toc_dict['toc']
        # Use code objects directly from ModuleGraph to speed up PyInstaller.
        self.code_dict = toc_dict['code']
        self.name = name
        if name is None:
            self.name = self.out[:-3] + 'pyz'
        # Level of zlib compression.
        self.level = level
<<<<<<< HEAD
        # Compile top-level modules so we could run them at app startup.
        self.dependencies = misc.compile_py_files(config['PYZ_dependencies'], WORKPATH)
=======
        self.dependencies = compile_pycos(config['PYZ_dependencies'])
        # Encryption
        self.cipher = cipher
>>>>>>> 67610f2d
        self.__postinit__()

    GUTS = (('name', _check_guts_eq),
            ('level', _check_guts_eq),
            ('toc', _check_guts_toc),  # todo: pyc=1
            )

    def check_guts(self, last_build):
        if not os.path.exists(self.name):
            logger.info("Rebuilding %s because %s is missing",
                        self.outnm, os.path.basename(self.name))
            return True

        data = Target.get_guts(self, last_build)
        if not data:
            return True
        return False

    def assemble(self):
<<<<<<< HEAD
        logger.info("building PYZ (ZlibArchive) %s", os.path.basename(self.out))
        pyz = pyi_archive.ZlibArchive(level=self.level, code_dict=self.code_dict)
=======
        logger.info("Building PYZ (ZlibArchive) %s", os.path.basename(self.out))
        pyz = pyi_archive.ZlibArchive(level=self.level, cipher=self.cipher)
>>>>>>> 67610f2d
        toc = self.toc - config['PYZ_dependencies']
        pyz.build(self.name, toc)
        save_py_data_struct(self.out, (self.name, self.level, self.toc))
        return 1


def cacheDigest(fnm):
    data = open(fnm, "rb").read()
    digest = hashlib.md5(data).digest()
    return digest


def checkCache(fnm, strip=False, upx=False, dist_nm=None):
    """
    Cache prevents preprocessing binary files again and again.

    'dist_nm'  Filename relative to dist directory. We need it on Mac
               to determine level of paths for @loader_path like
               '@loader_path/../../' for qt4 plugins.
    """
    # On darwin a cache is required anyway to keep the libaries
    # with relative install names. Caching on darwin does not work
    # since we need to modify binary headers to use relative paths
    # to dll depencies and starting with '@loader_path'.

    if ((not strip and not upx and not is_darwin and not is_win)
        or fnm.lower().endswith(".manifest")):
        return fnm
    if strip:
        strip = True
    else:
        strip = False
    if upx:
        upx = True
    else:
        upx = False

    # Load cache index
    # Make cachedir per Python major/minor version.
    # This allows parallel building of executables with different
    # Python versions as one user.
    pyver = ('py%d%s') % (sys.version_info[0], sys.version_info[1])
    cachedir = os.path.join(CONFIGDIR, 'bincache%d%d_%s' % (strip, upx, pyver))
    if not os.path.exists(cachedir):
        os.makedirs(cachedir)
    cacheindexfn = os.path.join(cachedir, "index.dat")
    if os.path.exists(cacheindexfn):
        cache_index = load_py_data_struct(cacheindexfn)
    else:
        cache_index = {}

    # Verify if the file we're looking for is present in the cache.
    # Use the dist_mn if given to avoid different extension modules
    # sharing the same basename get corrupted.
    if dist_nm:
        basenm = os.path.normcase(dist_nm)
    else:
        basenm = os.path.normcase(os.path.basename(fnm))
    digest = cacheDigest(fnm)
    cachedfile = os.path.join(cachedir, basenm)
    cmd = None
    if basenm in cache_index:
        if digest != cache_index[basenm]:
            os.remove(cachedfile)
        else:
            # On Mac OS X we need relative paths to dll dependencies
            # starting with @executable_path
            if is_darwin:
                dylib.mac_set_relative_dylib_deps(cachedfile, dist_nm)
            return cachedfile
    if upx:
        if strip:
            fnm = checkCache(fnm, strip=True, upx=False)
        bestopt = "--best"
        # FIXME: Linux builds of UPX do not seem to contain LZMA (they assert out)
        # A better configure-time check is due.
        if config["hasUPX"] >= (3,) and os.name == "nt":
            bestopt = "--lzma"

        upx_executable = "upx"
        if config.get('upx_dir'):
            upx_executable = os.path.join(config['upx_dir'], upx_executable)
        cmd = [upx_executable, bestopt, "-q", cachedfile]
    else:
        if strip:
            strip_options = []
            if is_darwin:
                # The default strip behaviour breaks some shared libraries
                # under Mac OSX.
                # -S = strip only debug symbols.
                strip_options = ["-S"]
            cmd = ["strip"] + strip_options + [cachedfile]

    if not os.path.exists(os.path.dirname(cachedfile)):
        os.makedirs(os.path.dirname(cachedfile))
    shutil.copy2(fnm, cachedfile)
    os.chmod(cachedfile, 0o755)

    if pyasm and fnm.lower().endswith(".pyd"):
        # If python.exe has dependent assemblies, check for embedded manifest
        # of cached pyd file because we may need to 'fix it' for pyinstaller
        try:
            res = winmanifest.GetManifestResources(os.path.abspath(cachedfile))
        except winresource.pywintypes.error as e:
            if e.args[0] == winresource.ERROR_BAD_EXE_FORMAT:
                # Not a win32 PE file
                pass
            else:
                logger.error(os.path.abspath(cachedfile))
                raise
        else:
            if winmanifest.RT_MANIFEST in res and len(res[winmanifest.RT_MANIFEST]):
                for name in res[winmanifest.RT_MANIFEST]:
                    for language in res[winmanifest.RT_MANIFEST][name]:
                        try:
                            manifest = winmanifest.Manifest()
                            manifest.filename = ":".join([cachedfile,
                                                          str(winmanifest.RT_MANIFEST),
                                                          str(name),
                                                          str(language)])
                            manifest.parse_string(res[winmanifest.RT_MANIFEST][name][language],
                                                  False)
                        except Exception as exc:
                            logger.error("Cannot parse manifest resource %s, "
                                         "%s from", name, language)
                            logger.error(cachedfile)
                            logger.exception(exc)
                        else:
                            # Fix the embedded manifest (if any):
                            # Extension modules built with Python 2.6.5 have
                            # an empty <dependency> element, we need to add
                            # dependentAssemblies from python.exe for
                            # pyinstaller
                            olen = len(manifest.dependentAssemblies)
                            _depNames = set([dep.name for dep in
                                             manifest.dependentAssemblies])
                            for pydep in pyasm:
                                if not pydep.name in _depNames:
                                    logger.info("Adding %r to dependent "
                                                "assemblies of %r",
                                                pydep.name, cachedfile)
                                    manifest.dependentAssemblies.append(pydep)
                                    _depNames.update(pydep.name)
                            if len(manifest.dependentAssemblies) > olen:
                                try:
                                    manifest.update_resources(os.path.abspath(cachedfile),
                                                              [name],
                                                              [language])
                                except Exception as e:
                                    logger.error(os.path.abspath(cachedfile))
                                    raise

    if cmd:
        try:
            logger.info("Executing - " + ' '.join(cmd))
            compat.exec_command(*cmd)
        except OSError as e:
            raise SystemExit("Execution failed: %s" % e)

    # update cache index
    cache_index[basenm] = digest
    save_py_data_struct(cacheindexfn, cache_index)

    # On Mac OS X we need relative paths to dll dependencies
    # starting with @executable_path
    if is_darwin:
        dylib.mac_set_relative_dylib_deps(cachedfile, dist_nm)
    return cachedfile


class PKG(Target):
    """
    Creates a CArchive. CArchive is the data structure that is embedded
    into the executable. This data structure allows to include various
    read-only data in a sigle-file deployment.
    """
    typ = 'PKG'
    xformdict = {'PYMODULE': 'm',
                 'PYSOURCE': 's',
                 'EXTENSION': 'b',
                 'PYZ': 'z',
                 'PKG': 'a',
                 'DATA': 'x',
                 'BINARY': 'b',
                 'ZIPFILE': 'Z',
                 'EXECUTABLE': 'b',
                 'DEPENDENCY': 'd'}

    def __init__(self, toc, name=None, cdict=None, exclude_binaries=0,
                 strip_binaries=False, upx_binaries=False):
        """
        toc
                A TOC (Table of Contents)
        name
                An optional filename for the PKG.
        cdict
                Dictionary that specifies compression by typecode. For Example,
                PYZ is left uncompressed so that it can be accessed inside the
                PKG. The default uses sensible values. If zlib is not available,
                no compression is used.
        exclude_binaries
                If True, EXTENSIONs and BINARYs will be left out of the PKG,
                and forwarded to its container (usually a COLLECT).
        strip_binaries
                If True, use 'strip' command to reduce the size of binary files.
        upx_binaries
        """
        Target.__init__(self)
        self.toc = toc
        self.cdict = cdict
        self.name = name
        self.exclude_binaries = exclude_binaries
        self.strip_binaries = strip_binaries
        self.upx_binaries = upx_binaries
        if name is None:
            self.name = self.out[:-3] + 'pkg'
        if self.cdict is None:
            self.cdict = {'EXTENSION': COMPRESSED,
                          'DATA': COMPRESSED,
                          'BINARY': COMPRESSED,
                          'EXECUTABLE': COMPRESSED,
                          'PYSOURCE': COMPRESSED,
                          'PYMODULE': COMPRESSED}
        self.__postinit__()

    GUTS = (('name', _check_guts_eq),
            ('cdict', _check_guts_eq),
            ('toc', _check_guts_toc_mtime),
            ('exclude_binaries', _check_guts_eq),
            ('strip_binaries', _check_guts_eq),
            ('upx_binaries', _check_guts_eq),
            )

    def check_guts(self, last_build):
        if not os.path.exists(self.name):
            logger.info("Rebuilding %s because %s is missing",
                        self.outnm, os.path.basename(self.name))
            return 1

        data = Target.get_guts(self, last_build)
        if not data:
            return True
        # todo: toc equal
        return False

    def assemble(self):
        logger.info("Building PKG (CArchive) %s", os.path.basename(self.name))
        trash = []
        mytoc = []
        seen = {}
        toc = add_suffix_to_extensions(self.toc)
        # 'inm'  - relative filename inside a CArchive
        # 'fnm'  - absolute filename as it is on the file system.
        for inm, fnm, typ in toc:
            # Ensure filename 'fnm' is not None or empty string. Otherwise
            # it will fail in case of 'typ' being type OPTION.
            if fnm and not os.path.isfile(fnm) and is_path_to_egg(fnm):
                # file is contained within python egg, it is added with the egg
                continue
            if typ in ('BINARY', 'EXTENSION', 'DEPENDENCY'):
                if self.exclude_binaries and typ != 'DEPENDENCY':
                    self.dependencies.append((inm, fnm, typ))
                else:
                    fnm = checkCache(fnm, strip=self.strip_binaries,
                                     upx=(self.upx_binaries and (is_win or is_cygwin)),
                                     dist_nm=inm)
                    # Avoid importing the same binary extension twice. This might
                    # happen if they come from different sources (eg. once from
                    # binary dependence, and once from direct import).
                    if typ == 'BINARY' and fnm in seen:
                        continue
                    seen[fnm] = 1

                    mytoc.append((inm, fnm, self.cdict.get(typ, 0),
                                  self.xformdict.get(typ, 'b')))
            elif typ == 'OPTION':
                mytoc.append((inm, '', 0, 'o'))
            else:
                mytoc.append((inm, fnm, self.cdict.get(typ, 0), self.xformdict.get(typ, 'b')))

        # Bootloader has to know the name of Python library. Pass python libname to CArchive.
        pylib_name = os.path.basename(bindepend.get_python_library_path())
        archive = pyi_carchive.CArchive(pylib_name=pylib_name)

        archive.build(self.name, mytoc)
        save_py_data_struct(self.out,
                   (self.name, self.cdict, self.toc, self.exclude_binaries,
                    self.strip_binaries, self.upx_binaries))
        for item in trash:
            os.remove(item)
        return 1


class EXE(Target):
    """
    Creates the final executable of the frozen app.
    This bundles all necessary files together.
    """
    typ = 'EXECUTABLE'

    def __init__(self, *args, **kwargs):
        """
        args
                One or more arguments that are either TOCs Targets.
        kwargs
            Possible keywork arguments:

            console
                On Windows or OSX governs whether to use the console executable
                or the windowed executable. Always True on Linux/Unix (always
                console executable - it does not matter there).
            debug
                Setting to True gives you progress mesages from the executable
                (for console=False there will be annoying MessageBoxes on Windows).
            name
                The filename for the executable.
            exclude_binaries
                Forwarded to the PKG the EXE builds.
            icon
                Windows or OSX only. icon='myicon.ico' to use an icon file or
                icon='notepad.exe,0' to grab an icon resource.
            version
                Windows only. version='myversion.txt'. Use grab_version.py to get
                a version resource from an executable and then edit the output to
                create your own. (The syntax of version resources is so arcane
                that I wouldn't attempt to write one from scratch).
            uac_admin
                Windows only. Setting to True creates a Manifest with will request
                elevation upon application restart
            uac_uiaccess
                Windows only. Setting to True allows an elevated application to
                work with Remote Desktop
        """
        Target.__init__(self)

        # Available options for EXE in .spec files.
        self.exclude_binaries = kwargs.get('exclude_binaries', False)
        self.console = kwargs.get('console', True)
        self.debug = kwargs.get('debug', False)
        self.name = kwargs.get('name', None)
        self.icon = kwargs.get('icon', None)
        self.versrsrc = kwargs.get('version', None)
        self.manifest = kwargs.get('manifest', None)
        self.resources = kwargs.get('resources', [])
        self.strip = kwargs.get('strip', False)
        # If ``append_pkg`` is false, the archive will not be appended
        # to the exe, but copied beside it.
        self.append_pkg = kwargs.get('append_pkg', True)

        # On Windows allows the exe to request admin privileges.
        self.uac_admin = kwargs.get('uac_admin', False)
        self.uac_uiaccess = kwargs.get('uac_uiaccess', False)

        if config['hasUPX']: 
           self.upx = kwargs.get('upx', False)
        else:
           self.upx = False

        # Old .spec format included in 'name' the path where to put created
        # app. New format includes only exename.
        #
        # Ignore fullpath in the 'name' and prepend DISTPATH or WORKPATH.
        # DISTPATH - onefile 
        # WORKPATH - onedir
        if self.exclude_binaries:
            # onedir mode - create executable in WORKPATH.
            self.name = os.path.join(WORKPATH, os.path.basename(self.name))
        else:
            # onefile mode - create executable in DISTPATH.
            self.name = os.path.join(DISTPATH, os.path.basename(self.name))
        
        # Base name of the EXE file without .exe suffix.
        base_name = os.path.basename(self.name)
        if is_win or is_cygwin:
            base_name = os.path.splitext(base_name)[0]
        self.pkgname = base_name + '.pkg'

        self.toc = TOC()

        for arg in args:
            if isinstance(arg, TOC):
                self.toc.extend(arg)
            elif isinstance(arg, Target):
                self.toc.append((os.path.basename(arg.name), arg.name, arg.typ))
                self.toc.extend(arg.dependencies)
            else:
                self.toc.extend(arg)

        if is_win:
            filename = os.path.join(WORKPATH, specnm + ".exe.manifest")
            self.manifest = winmanifest.create_manifest(filename, self.manifest,
                self.console, self.uac_admin, self.uac_uiaccess)
            self.toc.append((os.path.basename(self.name) + ".manifest", filename,
                'BINARY'))

        self.pkg = PKG(self.toc, cdict=kwargs.get('cdict', None),
                       exclude_binaries=self.exclude_binaries,
                       strip_binaries=self.strip, upx_binaries=self.upx,
                       )
        self.dependencies = self.pkg.dependencies
        self.__postinit__()

    GUTS = (('name', _check_guts_eq),
            ('console', _check_guts_eq),
            ('debug', _check_guts_eq),
            ('icon', _check_guts_eq),
            ('versrsrc', _check_guts_eq),
            ('resources', _check_guts_eq),
            ('strip', _check_guts_eq),
            ('upx', _check_guts_eq),
            ('mtm', None,),  # checked bellow
            )

    def check_guts(self, last_build):
        if not os.path.exists(self.name):
            logger.info("Rebuilding %s because %s missing",
                        self.outnm, os.path.basename(self.name))
            return 1
        if not self.append_pkg and not os.path.exists(self.pkgname):
            logger.info("Rebuilding because %s missing",
                        os.path.basename(self.pkgname))
            return 1

        data = Target.get_guts(self, last_build)
        if not data:
            return True

        icon, versrsrc, resources = data[3:6]
        if (icon or versrsrc or resources) and not config['hasRsrcUpdate']:
            # todo: really ignore :-)
            logger.info("ignoring icon, version, manifest and resources = platform not capable")

        mtm = data[-1]
<<<<<<< HEAD
        if mtm != misc.mtime(self.name):
            logger.info("rebuilding %s because mtimes don't match", self.outnm)
            return True
        if mtm < misc.mtime(self.pkg.out):
            logger.info("rebuilding %s because pkg is more recent", self.outnm)
=======
        if mtm != mtime(self.name):
            logger.info("Rebuilding %s because mtimes don't match", self.outnm)
            return True
        if mtm < mtime(self.pkg.out):
            logger.info("Rebuilding %s because pkg is more recent", self.outnm)
>>>>>>> 67610f2d
            return True

        return False

    def _bootloader_file(self, exe):
        """
        Pick up the right bootloader file - debug, console, windowed.
        """
        # Having console/windowed bootolader makes sense only on Windows and
        # Mac OS X.
        if is_win or is_darwin:
            if not self.console:
                exe = exe + 'w'
        # There are two types of bootloaders:
        # run     - release, no verbose messages in console.
        # run_d   - contains verbose messages in console.
        if self.debug:
            exe = exe + '_d'
        return os.path.join(HOMEPATH, 'PyInstaller', 'bootloader', PLATFORM, exe)

    def assemble(self):
        logger.info("Building EXE from %s", os.path.basename(self.out))
        trash = []
        if not os.path.exists(os.path.dirname(self.name)):
            os.makedirs(os.path.dirname(self.name))
        outf = open(self.name, 'wb')
        exe = self._bootloader_file('run')
        if is_win or is_cygwin:
            exe = exe + '.exe'

        if not os.path.exists(exe):
            raise SystemExit(_MISSING_BOOTLOADER_ERRORMSG)

        if is_win and not self.exclude_binaries:
            # Windows and onefile mode - embed manifest into exe.
            logger.info('Onefile Mode - Embedding Manifest into EXE file')
            tmpnm = tempfile.mktemp()
            shutil.copy2(exe, tmpnm)
            os.chmod(tmpnm, 0755)
            self.manifest.update_resources(tmpnm, [1]) # 1 for executable
            trash.append(tmpnm)
            exe = tmpnm

        if config['hasRsrcUpdate'] and (self.icon or self.versrsrc or
                                        self.resources):
            tmpnm = tempfile.mktemp()
            shutil.copy2(exe, tmpnm)
            os.chmod(tmpnm, 0o755)
            if self.icon:
                icon.CopyIcons(tmpnm, self.icon)
            if self.versrsrc:
                versioninfo.SetVersion(tmpnm, self.versrsrc)
            for res in self.resources:
                res = res.split(",")
                for i in range(1, len(res)):
                    try:
                        res[i] = int(res[i])
                    except ValueError:
                        pass
                resfile = res[0]
                restype = resname = reslang = None
                if len(res) > 1:
                    restype = res[1]
                if len(res) > 2:
                    resname = res[2]
                if len(res) > 3:
                    reslang = res[3]
                try:
                    winresource.UpdateResourcesFromResFile(tmpnm, resfile,
                                                        [restype or "*"],
                                                        [resname or "*"],
                                                        [reslang or "*"])
                except winresource.pywintypes.error as exc:
                    if exc.args[0] != winresource.ERROR_BAD_EXE_FORMAT:
                        logger.exception(exc)
                        continue
                    if not restype or not resname:
                        logger.error("resource type and/or name not specified")
                        continue
                    if "*" in (restype, resname):
                        logger.error("no wildcards allowed for resource type "
                                     "and name when source file does not "
                                     "contain resources")
                        continue
                    try:
                        winresource.UpdateResourcesFromDataFile(tmpnm,
                                                             resfile,
                                                             restype,
                                                             [resname],
                                                             [reslang or 0])
                    except winresource.pywintypes.error as exc:
                        logger.exception(exc)
            trash.append(tmpnm)
            exe = tmpnm
        exe = checkCache(exe, strip=self.strip, upx=self.upx)
        self.copy(exe, outf)
        if self.append_pkg:
            logger.info("Appending archive to EXE %s", self.name)
            self.copy(self.pkg.name, outf)
        else:
            logger.info("Copying archive to %s", self.pkgname)
            shutil.copy2(self.pkg.name, self.pkgname)
        outf.close()
<<<<<<< HEAD
        os.chmod(self.name, 0o755)
=======

        if is_darwin:
            # Fix Mach-O header for codesigning on OS X.
            logger.info("Fixing EXE for code signing %s", self.name)
            from PyInstaller.utils import osxutils
            osxutils.fix_exe_for_code_signing(self.name)
            pass

        os.chmod(self.name, 0755)
>>>>>>> 67610f2d
        guts = (self.name, self.console, self.debug, self.icon,
                self.versrsrc, self.resources, self.strip, self.upx,
                misc.mtime(self.name))
        assert len(guts) == len(self.GUTS)
        save_py_data_struct(self.out, guts)
        for item in trash:
            os.remove(item)
        return 1

    def copy(self, fnm, outf):
        inf = open(fnm, 'rb')
        while 1:
            data = inf.read(64 * 1024)
            if not data:
                break
            outf.write(data)


class DLL(EXE):
    """
    On Windows, this provides support for doing in-process COM servers. It is not
    generalized. However, embedders can follow the same model to build a special
    purpose process DLL so the Python support in their app is hidden. You will
    need to write your own dll.
    """
    def assemble(self):
        logger.info("Building DLL %s", os.path.basename(self.out))
        outf = open(self.name, 'wb')
        dll = self._bootloader_file('inprocsrvr') + '.dll'
        if not os.path.exists(dll):
            raise SystemExit(_MISSING_BOOTLOADER_ERRORMSG)
        self.copy(dll, outf)
        self.copy(self.pkg.name, outf)
        outf.close()
        os.chmod(self.name, 0o755)
        save_py_data_struct(self.out,
                   (self.name, self.console, self.debug, self.icon,
                    self.versrsrc, self.manifest, self.resources, self.strip, self.upx, misc.mtime(self.name)))
        return 1


class COLLECT(Target):
    """
    In one-dir mode creates the output folder with all necessary files.
    """
    def __init__(self, *args, **kws):
        """
        args
                One or more arguments that are either TOCs Targets.
        kws
            Possible keywork arguments:

                name
                    The name of the directory to be built.
        """
        Target.__init__(self)
        self.strip_binaries = kws.get('strip', False)

        if config['hasUPX']: 
           self.upx_binaries = kws.get('upx', False)
        else:
           self.upx_binaries = False

        self.name = kws.get('name')
        # Old .spec format included in 'name' the path where to collect files
        # for the created app.
        # app. New format includes only directory name.
        #
        # The 'name' directory is created in DISTPATH and necessary files are
        # then collected to this directory.
        self.name = os.path.join(DISTPATH, os.path.basename(self.name))

        self.toc = TOC()
        for arg in args:
            if isinstance(arg, TOC):
                self.toc.extend(arg)
            elif isinstance(arg, Target):
                self.toc.append((os.path.basename(arg.name), arg.name, arg.typ))
                if isinstance(arg, EXE):
                    for tocnm, fnm, typ in arg.toc:
                        if tocnm == os.path.basename(arg.name) + ".manifest":
                            self.toc.append((tocnm, fnm, typ))
                    if not arg.append_pkg:
                        self.toc.append((os.path.basename(arg.pkgname), arg.pkgname, 'PKG'))
                self.toc.extend(arg.dependencies)
            else:
                self.toc.extend(arg)
        self.__postinit__()

    GUTS = (('name', _check_guts_eq),
            ('strip_binaries', _check_guts_eq),
            ('upx_binaries', _check_guts_eq),
            ('toc', _check_guts_eq),  # additional check below
            )

    def check_guts(self, last_build):
        # COLLECT always needs to be executed, since it will clean the output
        # directory anyway to make sure there is no existing cruft accumulating
        return 1

    def assemble(self):
        if _check_path_overlap(self.name) and os.path.isdir(self.name):
            _rmtree(self.name)
        logger.info("Building COLLECT %s", os.path.basename(self.out))
        os.makedirs(self.name)
        toc = add_suffix_to_extensions(self.toc)
        for inm, fnm, typ in toc:
            if not os.path.isfile(fnm) and is_path_to_egg(fnm):
                # file is contained within python egg, it is added with the egg
                continue
            if os.pardir in os.path.normpath(inm) or os.path.isabs(inm):
                raise SystemExit('Security-Alert: try to store file outside '
                                 'of dist-directory. Aborting. %r' % inm)
            tofnm = os.path.join(self.name, inm)
            todir = os.path.dirname(tofnm)
            if not os.path.exists(todir):
                os.makedirs(todir)
            if typ in ('EXTENSION', 'BINARY'):
                fnm = checkCache(fnm, strip=self.strip_binaries,
                                 upx=(self.upx_binaries and (is_win or is_cygwin)), 
                                 dist_nm=inm)
            if typ != 'DEPENDENCY':
                shutil.copy(fnm, tofnm)
                try:
                    shutil.copystat(fnm, tofnm)
                except OSError:
                    logger.warn("failed to copy flags of %s", fnm)
            if typ in ('EXTENSION', 'BINARY'):
                os.chmod(tofnm, 0o755)
        save_py_data_struct(self.out,
                 (self.name, self.strip_binaries, self.upx_binaries, self.toc))
        return 1


class BUNDLE(Target):
    def __init__(self, *args, **kws):

        # BUNDLE only has a sense under Mac OS X, it's a noop on other platforms
        if not is_darwin:
            return

        # .icns icon for app bundle.
        # Use icon supplied by user or just use the default one from PyInstaller.
        self.icon = kws.get('icon')
        if not self.icon:
            self.icon = os.path.join(os.path.dirname(__file__),
                'bootloader', 'images', 'icon-windowed.icns')
        # Ensure icon path is absolute.
        self.icon = os.path.abspath(self.icon)

        Target.__init__(self)
 
        # .app bundle is created in DISTPATH.
        self.name = kws.get('name', None)
        base_name = os.path.basename(self.name)
        self.name = os.path.join(DISTPATH, base_name)

        self.appname = os.path.splitext(base_name)[0]
        self.version = kws.get("version", "0.0.0")
        self.toc = TOC()
        self.strip = False
        self.upx = False

        # .app bundle identifier for Code Signing
        self.bundle_identifier = kws.get('bundle_identifier')
        if not self.bundle_identifier:
            # Fallback to appname.
            self.bundle_identifier = self.appname

        self.info_plist = kws.get('info_plist', None)

        for arg in args:
            if isinstance(arg, EXE):
                self.toc.append((os.path.basename(arg.name), arg.name, arg.typ))
                self.toc.extend(arg.dependencies) 
                self.strip = arg.strip
                self.upx = arg.upx 
            elif isinstance(arg, TOC):
                self.toc.extend(arg)
                # TOC doesn't have a strip or upx attribute, so there is no way for us to
                # tell which cache we should draw from.
            elif isinstance(arg, COLLECT):
                self.toc.extend(arg.toc)
                self.strip = arg.strip_binaries
                self.upx = arg.upx_binaries 
            else:
                logger.info("unsupported entry %s", arg.__class__.__name__)
        # Now, find values for app filepath (name), app name (appname), and name
        # of the actual executable (exename) from the first EXECUTABLE item in
        # toc, which might have come from a COLLECT too (not from an EXE).
        for inm, name, typ in self.toc:
            if typ == "EXECUTABLE":
                self.exename = name
                if self.name is None:
                    self.appname = "Mac%s" % (os.path.splitext(inm)[0],)
                    self.name = os.path.join(SPECPATH, self.appname + ".app")
                else:
                    self.name = os.path.join(SPECPATH, self.name)
                break
        self.__postinit__()

    GUTS = (('toc', _check_guts_eq),  # additional check below
            )

    def check_guts(self, last_build):
        # BUNDLE always needs to be executed, since it will clean the output
        # directory anyway to make sure there is no existing cruft accumulating
        return 1

    def assemble(self):
        if _check_path_overlap(self.name) and os.path.isdir(self.name):
            _rmtree(self.name)
        logger.info("Building BUNDLE %s", os.path.basename(self.out))

        # Create a minimal Mac bundle structure
        os.makedirs(os.path.join(self.name, "Contents", "MacOS"))
        os.makedirs(os.path.join(self.name, "Contents", "Resources"))
        os.makedirs(os.path.join(self.name, "Contents", "Frameworks"))

        # Copy icns icon to Resources directory.
        if os.path.exists(self.icon):
            shutil.copy(self.icon, os.path.join(self.name, 'Contents', 'Resources'))
        else:
            logger.warn("icon not found %s" % self.icon)

        # Key/values for a minimal Info.plist file
        info_plist_dict = {"CFBundleDisplayName": self.appname,
                           "CFBundleName": self.appname,

                           # Required by 'codesign' utility.
                           # The value for CFBundleIdentifier is used as the default unique
                           # name of your program for Code Signing purposes.
                           # It even identifies the APP for access to restricted OS X areas
                           # like Keychain.
                           #
                           # The identifier used for signing must be globally unique. The usal
                           # form for this identifier is a hierarchical name in reverse DNS
                           # notation, starting with the toplevel domain, followed by the
                           # company name, followed by the department within the company, and
                           # ending with the product name. Usually in the form:
                           #   com.mycompany.department.appname
                           # Cli option --osx-bundle-identifier sets this value.
                           "CFBundleIdentifier": self.bundle_identifier,

                           # Fix for #156 - 'MacOS' must be in the name - not sure why
                           "CFBundleExecutable": 'MacOS/%s' % os.path.basename(self.exename),
                           "CFBundleIconFile": os.path.basename(self.icon),
                           "CFBundleInfoDictionaryVersion": "6.0",
                           "CFBundlePackageType": "APPL",
                           "CFBundleShortVersionString": self.version,

                           # Setting this to 1 will cause Mac OS X *not* to show
                           # a dock icon for the PyInstaller process which
                           # decompresses the real executable's contents. As a
                           # side effect, the main application doesn't get one
                           # as well, but at startup time the loader will take
                           # care of transforming the process type.
                           "LSBackgroundOnly": "1",

                           }

        # Merge info_plist settings from spec file
        if isinstance(self.info_plist, dict) and self.info_plist:
            info_plist_dict = dict(info_plist_dict.items() + self.info_plist.items())

        info_plist = """<?xml version="1.0" encoding="UTF-8"?>
<!DOCTYPE plist PUBLIC "-//Apple Computer//DTD PLIST 1.0//EN" "http://www.apple.com/DTDs/PropertyList-1.0.dtd">
<plist version="1.0">
<dict>"""
        for k, v in info_plist_dict.items():
            info_plist += "<key>%s</key>\n<string>%s</string>\n" % (k, v)
        info_plist += """</dict>
</plist>"""
        f = open(os.path.join(self.name, "Contents", "Info.plist"), "w")
        f.write(info_plist)
        f.close()

        toc = add_suffix_to_extensions(self.toc)
        for inm, fnm, typ in toc:
            # Copy files from cache. This ensures that are used files with relative
            # paths to dynamic library dependencies (@executable_path)
            if typ in ('EXTENSION', 'BINARY'):
                fnm = checkCache(fnm, strip=self.strip, upx=self.upx, dist_nm=inm)
            tofnm = os.path.join(self.name, "Contents", "MacOS", inm)
            todir = os.path.dirname(tofnm)
            if not os.path.exists(todir):
                os.makedirs(todir)
            shutil.copy2(fnm, tofnm)

        logger.info('moving BUNDLE data files to Resource directory')

        ## For some hooks move resource to ./Contents/Resources dir.
        # PyQt4/PyQt5 hooks: On Mac Qt requires resources 'qt_menu.nib'.
        # It is moved from MacOS directory to Resources.
        qt_menu_dir = os.path.join(self.name, 'Contents', 'MacOS', 'qt_menu.nib')
        qt_menu_dest = os.path.join(self.name, 'Contents', 'Resources', 'qt_menu.nib')
        if os.path.exists(qt_menu_dir):
            shutil.move(qt_menu_dir, qt_menu_dest)

        # Mac OS X Code Signing does not work when .app bundle contains
        # data files in dir ./Contents/MacOS.
        #
        # Move all directories from ./MacOS/ to ./Resources and create symlinks
        # in ./MacOS.
        bin_dir =os.path.join(self.name, 'Contents', 'MacOS')
        res_dir =os.path.join(self.name, 'Contents', 'Resources')
        # Qt plugin directories does not contain data files.
        ignore_dirs = set(['qt4_plugins', 'qt5_plugins'])
        dirs = os.listdir(bin_dir)
        for d in dirs:
            abs_d = os.path.join(bin_dir, d)
            res_d = os.path.join(res_dir, d)
            if os.path.isdir(abs_d) and d not in ignore_dirs:
                shutil.move(abs_d, res_d)
                os.symlink(os.path.relpath(res_d, os.path.dirname(abs_d)), abs_d)

        return 1


<<<<<<< HEAD
=======
class TOC(UserList.UserList):
    """
    TOC (Table of Contents) class is a list of tuples of the form (name, path, tytecode).

    typecode    name                   path                        description
    --------------------------------------------------------------------------------------
    EXTENSION   Python internal name.  Full path name in build.    Extension module.
    PYSOURCE    Python internal name.  Full path name in build.    Script.
    PYMODULE    Python internal name.  Full path name in build.    Pure Python module (including __init__ modules).
    PYZ         Runtime name.          Full path name in build.    A .pyz archive (ZlibArchive data structure).
    PKG         Runtime name.          Full path name in build.    A .pkg archive (Carchive data structure).
    BINARY      Runtime name.          Full path name in build.    Shared library.
    DATA        Runtime name.          Full path name in build.    Arbitrary files.
    OPTION      The option.            Unused.                     Python runtime option (frozen into executable).

    A TOC contains various types of files. A TOC contains no duplicates and preserves order.
    PyInstaller uses TOC data type to collect necessary files bundle them into an executable.
    """
    def __init__(self, initlist=None):
        UserList.UserList.__init__(self)
        self.filenames = set()
        if initlist:
            for entry in initlist:
                self.append(entry)

    def _normentry(self, entry):
        if not isinstance(entry, tuple):
            logger.info("TOC found a %s, not a tuple", entry)
            raise TypeError("Expected tuple, not %s." % type(entry).__name__)
        name, path, typecode = entry
        if typecode == "BINARY":
            # Normalize the case for binary files only (to avoid duplicates
            # for different cases under Windows). We can't do that for
            # Python files because the import semantic (even at runtime)
            # depends on the case.
            name = os.path.normcase(name)
        return (name, path, typecode)

    def append(self, entry):
        name, path, typecode = self._normentry(entry)
        if name not in self.filenames:
            self.data.append((name, path, typecode))
            self.filenames.add(name)

    def insert(self, pos, entry):
        name, path, typecode = self._normentry(entry)
        if name not in self.filenames:
            self.data.insert(pos, (name, path, typecode))
            self.filenames.add(name)

    def __add__(self, other):
        result = TOC(self)
        result.extend(other)
        return result

    def __radd__(self, other):
        result = TOC(other)
        result.extend(self)
        return result

    def extend(self, other):
        for entry in other:
            self.append(entry)

    def __sub__(self, other):
        other = TOC(other)
        filenames = self.filenames - other.filenames
        result = TOC()
        for name, path, typecode in self:
            if name in filenames:
                result.data.append((name, path, typecode))
        return result

    def __rsub__(self, other):
        result = TOC(other)
        return result.__sub__(self)

    def intersect(self, other):
        other = TOC(other)
        filenames = self.filenames.intersection(other.filenames)
        result = TOC()
        for name, path, typecode in other:
            if name in filenames:
                result.data.append((name, path, typecode))
        return result


>>>>>>> 67610f2d
class Tree(Target, TOC):
    """
    This class is a way of creating a TOC (Table of Contents) that describes
    some or all of the files within a directory.
    """
    def __init__(self, root=None, prefix=None, excludes=None):
        """
        root
                The root of the tree (on the build system).
        prefix
                Optional prefix to the names of the target system.
        excludes
                A list of names to exclude. Two forms are allowed:

                    name
                        Files with this basename will be excluded (do not
                        include the path).
                    *.ext
                        Any file with the given extension will be excluded.
        """
        Target.__init__(self)
        TOC.__init__(self)
        self.root = root
        self.prefix = prefix
        self.excludes = excludes
        if excludes is None:
            self.excludes = []
        self.__postinit__()

    GUTS = (('root', _check_guts_eq),
            ('prefix', _check_guts_eq),
            ('excludes', _check_guts_eq),
            ('toc', None),
            )

    def check_guts(self, last_build):
        data = Target.get_guts(self, last_build)
        if not data:
            return True
        stack = [data[0]]  # root
        toc = data[3]  # toc
        while stack:
            d = stack.pop()
<<<<<<< HEAD
            if misc.mtime(d) > last_build:
                logger.info("building %s because directory %s changed",
=======
            if mtime(d) > last_build:
                logger.info("Building %s because directory %s changed",
>>>>>>> 67610f2d
                            self.outnm, d)
                return True
            for nm in os.listdir(d):
                path = os.path.join(d, nm)
                if os.path.isdir(path):
                    stack.append(path)
        self.data = toc
        return False

    def assemble(self):
        logger.info("Building Tree %s", os.path.basename(self.out))
        stack = [(self.root, self.prefix)]
        excludes = {}
        xexcludes = {}
        for nm in self.excludes:
            if nm[0] == '*':
                xexcludes[nm[1:]] = 1
            else:
                excludes[nm] = 1
        rslt = []
        while stack:
            dir, prefix = stack.pop()
            for fnm in os.listdir(dir):
                if excludes.get(fnm, 0) == 0:
                    ext = os.path.splitext(fnm)[1]
                    if xexcludes.get(ext, 0) == 0:
                        fullfnm = os.path.join(dir, fnm)
                        rfnm = prefix and os.path.join(prefix, fnm) or fnm
                        if os.path.isdir(fullfnm):
                            stack.append((fullfnm, rfnm))
                        else:
                            rslt.append((rfnm, fullfnm, 'DATA'))
        self.data = rslt
        try:
            oldstuff = load_py_data_struct(self.out)
        except:
            oldstuff = None
        newstuff = (self.root, self.prefix, self.excludes, self.data)
        if oldstuff != newstuff:
            save_py_data_struct(self.out, newstuff)
            return 1
        logger.info("%s no change!", self.out)
        return 0


class MERGE(object):
    """
    Merge repeated dependencies from other executables into the first
    execuable. Data and binary files are then present only once and some
    disk space is thus reduced.
    """
    def __init__(self, *args):
        """
        Repeated dependencies are then present only once in the first
        executable in the 'args' list. Other executables depend on the
        first one. Other executables have to extract necessary files
        from the first executable.

        args  dependencies in a list of (Analysis, id, filename) tuples.
              Replace id with the correct filename.
        """
        # The first Analysis object with all dependencies.
        # Any item from the first executable cannot be removed.
        self._main = None

        self._dependencies = {}

        self._id_to_path = {}
        for _, i, p in args:
            self._id_to_path[i] = p

        # Get the longest common path
        self._common_prefix = os.path.dirname(os.path.commonprefix([os.path.abspath(a.scripts[-1][1]) for a, _, _ in args]))
        if self._common_prefix[-1] != os.sep:
            self._common_prefix += os.sep
        logger.info("Common prefix: %s", self._common_prefix)

        self._merge_dependencies(args)

    def _merge_dependencies(self, args):
        """
        Filter shared dependencies to be only in first executable.
        """
        for analysis, _, _ in args:
            path = os.path.abspath(analysis.scripts[-1][1]).replace(self._common_prefix, "", 1)
            path = os.path.splitext(path)[0]
            if path in self._id_to_path:
                path = self._id_to_path[path]
            self._set_dependencies(analysis, path)

    def _set_dependencies(self, analysis, path):
        """
        Synchronize the Analysis result with the needed dependencies.
        """
        for toc in (analysis.binaries, analysis.datas):
            for i, tpl in enumerate(toc):
                if not tpl[1] in self._dependencies:
                    logger.debug("Adding dependency %s located in %s" % (tpl[1], path))
                    self._dependencies[tpl[1]] = path
                else:
                    dep_path = self._get_relative_path(path, self._dependencies[tpl[1]])
                    logger.debug("Referencing %s to be a dependecy for %s, located in %s" % (tpl[1], path, dep_path))
                    analysis.dependencies.append((":".join((dep_path, tpl[0])), tpl[1], "DEPENDENCY"))
                    toc[i] = (None, None, None)
            # Clean the list
            toc[:] = [tpl for tpl in toc if tpl != (None, None, None)]

    # TODO move this function to PyInstaller.compat module (probably improve
    #      function compat.relpath()
    def _get_relative_path(self, startpath, topath):
        start = startpath.split(os.sep)[:-1]
        start = ['..'] * len(start)
        if start:
            start.append(topath)
            return os.sep.join(start)
        else:
            return topath


def TkTree():
    raise SystemExit('TkTree has been removed in PyInstaller 2.0. '
                     'Please update your spec-file. See '
                     'http://www.pyinstaller.org/wiki/MigrateTo2.0 for details')


def TkPKG():
    raise SystemExit('TkPKG has been removed in PyInstaller 2.0. '
                     'Please update your spec-file. See '
                     'http://www.pyinstaller.org/wiki/MigrateTo2.0 for details')


def build(spec, distpath, workpath, clean_build):
    """
    Build the executable according to the created SPEC file.
    """
    # Set of global variables that can be used while processing .spec file.
    global SPECPATH, DISTPATH, WORKPATH, WARNFILE, SPEC, specnm

    # Ensure starting tilde and environment variables get expanded in distpath / workpath.
    # '~/path/abc', '${env_var_name}/path/abc/def'
    distpath = compat.expand_path(distpath)
    workpath = compat.expand_path(workpath)
    SPEC = compat.expand_path(spec)

    SPECPATH, specnm = os.path.split(spec)
    specnm = os.path.splitext(specnm)[0]

    # Add 'specname' to workpath and distpath if they point to PyInstaller homepath.
    if os.path.dirname(distpath) == HOMEPATH:
        distpath = os.path.join(HOMEPATH, specnm, os.path.basename(distpath))
    DISTPATH = distpath
    if os.path.dirname(workpath) == HOMEPATH:
        WORKPATH = os.path.join(HOMEPATH, specnm, os.path.basename(workpath), specnm)
    else:
        WORKPATH = os.path.join(workpath, specnm)

    WARNFILE = os.path.join(WORKPATH, 'warn%s.txt' % specnm)

    # Clean PyInstaller cache (CONFIGDIR) and temporary files (WORKPATH)
    # to be able start a clean build.
    if clean_build:
        logger.info('Removing temporary files and cleaning cache in %s', CONFIGDIR)
        for pth in (CONFIGDIR, WORKPATH):
            if os.path.exists(pth):
                # Remove all files in 'pth'.
                for f in glob.glob(pth + '/*'):
                    # Remove dirs recursively.
                    if os.path.isdir(f):
                        shutil.rmtree(f)
                    else:
                        os.remove(f)

    # Create DISTPATH and WORKPATH if they does not exist.
    for pth in (DISTPATH, WORKPATH):
        if not os.path.exists(WORKPATH):
            os.makedirs(WORKPATH)
 
    # Executing the specfile. The executed .spec file will use DISTPATH and
    # WORKPATH values.
    exec(compile(open(spec).read(), spec, 'exec'))


def __add_options(parser):
    parser.add_option("--distpath", metavar="DIR",
                default=DEFAULT_DISTPATH,
                 help='Where to put the bundled app (default: %default)')
    parser.add_option('--workpath', default=DEFAULT_WORKPATH,
                      help='Where to put all the temporary work files, .log, .pyz and etc. (default: %default)')
    parser.add_option('-y', '--noconfirm',
                      action="store_true", default=False,
                      help='Replace output directory (default: %s) without '
                      'asking for confirmation' % os.path.join('SPECPATH', 'dist', 'SPECNAME'))
    parser.add_option('--upx-dir', default=None,
                      help='Path to UPX utility (default: search the execution path)')
    parser.add_option("-a", "--ascii", action="store_true",
                 help="Do not include unicode encoding support "
                      "(default: included if available)")
    parser.add_option('--clean', dest='clean_build', action='store_true', default=False,
                 help='Clean PyInstaller cache and remove temporary files '
                      'before building.')

def main(pyi_config, specfile, noconfirm, ascii=False, **kw):
    # Set of global variables that can be used while processing .spec file.
    global config
    global icon, versioninfo, winresource, winmanifest, pyasm
    global HIDDENIMPORTS, NOCONFIRM
    # TEMP-REMOVE 2 lines
    global DEBUG # save debug flag for temp use
    DEBUG = kw['debug']
    
    NOCONFIRM = noconfirm

    # Test unicode support.
    if not ascii:
        HIDDENIMPORTS.extend(misc.get_unicode_modules())

    # FIXME: this should be a global import, but can't due to recursive imports
    # If configuration dict is supplied - skip configuration step.
    if pyi_config is None:
        import PyInstaller.configure as configure
        config = configure.get_config(kw.get('upx_dir'))
    else:
        config = pyi_config

    if config['hasRsrcUpdate']:
        pyasm = bindepend.getAssemblies(sys.executable)
    else:
        pyasm = None

    if config['hasUPX']:
        setupUPXFlags()

    config['ui_admin'] = kw.get('ui_admin', False)
    config['ui_access'] = kw.get('ui_uiaccess', False)

    build(specfile, kw.get('distpath'), kw.get('workpath'), kw.get('clean_build'))<|MERGE_RESOLUTION|>--- conflicted
+++ resolved
@@ -64,8 +64,6 @@
 # if a command-line argument is specified. (e.g. --ascii)
 HIDDENIMPORTS = []
 
-<<<<<<< HEAD
-=======
 rthooks = {}
 
 # place where the loader modules and initialization scripts live
@@ -92,7 +90,6 @@
 def _load_data(filename):
     return eval(open(filename, 'rU').read())
 
->>>>>>> 67610f2d
 
 # TODO find better place for function.
 def setupUPXFlags():
@@ -159,19 +156,11 @@
     if pyc=1, check for .py files, too
     """
     for (nm, fnm, typ) in old:
-<<<<<<< HEAD
         if misc.mtime(fnm) > last_build:
-            logger.info("building because %s changed", fnm)
+            logger.info("Building because %s changed", fnm)
             return True
         elif pyc and misc.mtime(fnm[:-1]) > last_build:
-            logger.info("building because %s changed", fnm[:-1])
-=======
-        if mtime(fnm) > last_build:
-            logger.info("Building because %s changed", fnm)
-            return True
-        elif pyc and mtime(fnm[:-1]) > last_build:
             logger.info("Building because %s changed", fnm[:-1])
->>>>>>> 67610f2d
             return True
     return False
 
@@ -219,13 +208,8 @@
     if NOCONFIRM:
         choice = 'y'
     elif sys.stdout.isatty():
-<<<<<<< HEAD
         choice = compat.stdin_input('WARNING: The output directory "%s" and ALL ITS '
                            'CONTENTS will be REMOVED! Continue? (y/n)' % path)
-=======
-        choice = raw_input('WARNING: The output directory "%s" and ALL ITS '
-                           'CONTENTS will be REMOVED! Continue? (y/n) ' % path)
->>>>>>> 67610f2d
     else:
         raise SystemExit('Error: The output directory "%s" is not empty. '
                          'Please remove all its contents or use the '
@@ -461,13 +445,8 @@
             logger.info("Building %s because %s non existent", self.__class__.__name__, self.outnm)
             return True
         for fnm in self.inputs:
-<<<<<<< HEAD
             if misc.mtime(fnm) > last_build:
-                logger.info("building because %s changed", fnm)
-=======
-            if mtime(fnm) > last_build:
                 logger.info("Building because %s changed", fnm)
->>>>>>> 67610f2d
                 return True
 
         data = Target.get_guts(self, last_build)
@@ -484,7 +463,7 @@
         self.hiddenimports = hiddenimports
         return False
 
-<<<<<<< HEAD
+
     def assemble(self):
         """
         This method is the MAIN method for finding all necessary files to be bundled.
@@ -502,8 +481,6 @@
         # Bundle base_library.zip as data file.
         # Data format of TOC item:   ('relative_path_in_dist_dir', 'absolute_path_on_disk', 'DATA')
         self.datas.append((os.path.basename(libzip_filename), libzip_filename, 'DATA'))
-=======
->>>>>>> 67610f2d
 
         logger.info("running Analysis %s", os.path.basename(self.out))
         # Get paths to Python and, in Windows, the manifest.
@@ -573,19 +550,13 @@
                 logger.info("Hidden import %r has been found otherwise", modnm)
                 continue
             logger.info("Analyzing hidden import %r", modnm)
-<<<<<<< HEAD
             # ModuleGraph throws Import Error if import not found
             try :
                 node = self.graph.import_hook(modnm)
             except :
-=======
-            importTracker.analyze_r(modnm)
-            if not modnm in importTracker.modules:
->>>>>>> 67610f2d
                 logger.error("Hidden import %r not found", modnm)
 
 
-<<<<<<< HEAD
         # TODO move code for handling hooks into a class or function.
         ### Handle hooks.
 
@@ -751,50 +722,6 @@
         # or specified --clean.
         try:
             oldstuff = load_py_data_struct(self.out)
-=======
-            datas.extend(mod.pyinstaller_datas)
-
-            if isinstance(mod, PyInstaller.depend.modules.BuiltinModule):
-                pass
-            elif isinstance(mod, PyInstaller.depend.modules.ExtensionModule):
-                binaries.append((mod.__name__, mod.__file__, 'EXTENSION'))
-                # allows hooks to specify additional dependency
-                # on other shared libraries loaded at runtime (by dlopen)
-                binaries.extend(mod.pyinstaller_binaries)
-            elif isinstance(mod, (PyInstaller.depend.modules.PkgInZipModule, PyInstaller.depend.modules.PyInZipModule)):
-                zipfiles.append(("eggs/" + os.path.basename(str(mod.owner)),
-                                 str(mod.owner), 'ZIPFILE'))
-            elif isinstance(mod, PyInstaller.depend.modules.NamespaceModule):
-                pure.append((modnm,
-                             os.path.join(_fake_code_path, 'namespace', '__init__.pyc'),
-                             'PYMODULE'))
-            else:
-                # mf.PyModule instances expose a list of binary
-                # dependencies, most probably shared libraries accessed
-                # via ctypes. Add them to the overall required binaries.
-                binaries.extend(mod.pyinstaller_binaries)
-                if modnm != '__main__':
-                    pure.append((modnm, mod.__file__, 'PYMODULE'))
-
-        # Add remaining binary dependencies
-        binaries.extend(bindepend.Dependencies(binaries,
-                                               manifest=depmanifest))
-        if is_win:
-            depmanifest.writeprettyxml()
-        self._check_python_library(binaries)
-        if zipfiles:
-            scripts.insert(-1, ('_pyi_egg_install.py', os.path.join(_init_code_path, '_pyi_egg_install.py'), 'PYSOURCE'))
-        # Add runtime hooks just before the last script (which is
-        # the entrypoint of the application).
-        scripts[-1:-1] = rthooks
-        self.scripts = TOC(scripts)
-        self.pure = TOC(pure)
-        self.binaries = TOC(binaries)
-        self.zipfiles = TOC(zipfiles)
-        self.datas = TOC(datas)
-        try:  # read .toc
-            oldstuff = _load_data(self.out)
->>>>>>> 67610f2d
         except:
             oldstuff = None
 
@@ -826,15 +753,10 @@
                 wf.close()
                 logger.info("Warnings written to %s", WARNFILE)
             return 1
-<<<<<<< HEAD
         else :
             logger.info("%s no change!", self.out)
             return 0
 
-=======
-        logger.info("%s no change!", self.out)
-        return 0
->>>>>>> 67610f2d
     def _check_python_library(self, binaries):
         """
         Verify presence of the Python dynamic library in the binary dependencies.
@@ -869,11 +791,7 @@
     """
     typ = 'PYZ'
 
-<<<<<<< HEAD
-    def __init__(self, toc_dict, name=None, level=9):
-=======
-    def __init__(self, toc, name=None, level=9, cipher=None):
->>>>>>> 67610f2d
+    def __init__(self, toc_dict, name=None, level=9, cipher=None):
         """
         toc_dict
             toc_dict['toc']
@@ -898,14 +816,9 @@
             self.name = self.out[:-3] + 'pyz'
         # Level of zlib compression.
         self.level = level
-<<<<<<< HEAD
         # Compile top-level modules so we could run them at app startup.
         self.dependencies = misc.compile_py_files(config['PYZ_dependencies'], WORKPATH)
-=======
-        self.dependencies = compile_pycos(config['PYZ_dependencies'])
-        # Encryption
         self.cipher = cipher
->>>>>>> 67610f2d
         self.__postinit__()
 
     GUTS = (('name', _check_guts_eq),
@@ -925,13 +838,8 @@
         return False
 
     def assemble(self):
-<<<<<<< HEAD
-        logger.info("building PYZ (ZlibArchive) %s", os.path.basename(self.out))
-        pyz = pyi_archive.ZlibArchive(level=self.level, code_dict=self.code_dict)
-=======
         logger.info("Building PYZ (ZlibArchive) %s", os.path.basename(self.out))
-        pyz = pyi_archive.ZlibArchive(level=self.level, cipher=self.cipher)
->>>>>>> 67610f2d
+        pyz = pyi_archive.ZlibArchive(level=self.level, code_dict=self.code_dict, cipher=self.cipher)
         toc = self.toc - config['PYZ_dependencies']
         pyz.build(self.name, toc)
         save_py_data_struct(self.out, (self.name, self.level, self.toc))
@@ -1365,19 +1273,11 @@
             logger.info("ignoring icon, version, manifest and resources = platform not capable")
 
         mtm = data[-1]
-<<<<<<< HEAD
         if mtm != misc.mtime(self.name):
-            logger.info("rebuilding %s because mtimes don't match", self.outnm)
+            logger.info("Rebuilding %s because mtimes don't match", self.outnm)
             return True
         if mtm < misc.mtime(self.pkg.out):
-            logger.info("rebuilding %s because pkg is more recent", self.outnm)
-=======
-        if mtm != mtime(self.name):
-            logger.info("Rebuilding %s because mtimes don't match", self.outnm)
-            return True
-        if mtm < mtime(self.pkg.out):
             logger.info("Rebuilding %s because pkg is more recent", self.outnm)
->>>>>>> 67610f2d
             return True
 
         return False
@@ -1416,7 +1316,7 @@
             logger.info('Onefile Mode - Embedding Manifest into EXE file')
             tmpnm = tempfile.mktemp()
             shutil.copy2(exe, tmpnm)
-            os.chmod(tmpnm, 0755)
+            os.chmod(tmpnm, 0o755)
             self.manifest.update_resources(tmpnm, [1]) # 1 for executable
             trash.append(tmpnm)
             exe = tmpnm
@@ -1481,9 +1381,6 @@
             logger.info("Copying archive to %s", self.pkgname)
             shutil.copy2(self.pkg.name, self.pkgname)
         outf.close()
-<<<<<<< HEAD
-        os.chmod(self.name, 0o755)
-=======
 
         if is_darwin:
             # Fix Mach-O header for codesigning on OS X.
@@ -1492,8 +1389,7 @@
             osxutils.fix_exe_for_code_signing(self.name)
             pass
 
-        os.chmod(self.name, 0755)
->>>>>>> 67610f2d
+        os.chmod(self.name, 0o755)
         guts = (self.name, self.console, self.debug, self.icon,
                 self.versrsrc, self.resources, self.strip, self.upx,
                 misc.mtime(self.name))
@@ -1813,96 +1709,6 @@
         return 1
 
 
-<<<<<<< HEAD
-=======
-class TOC(UserList.UserList):
-    """
-    TOC (Table of Contents) class is a list of tuples of the form (name, path, tytecode).
-
-    typecode    name                   path                        description
-    --------------------------------------------------------------------------------------
-    EXTENSION   Python internal name.  Full path name in build.    Extension module.
-    PYSOURCE    Python internal name.  Full path name in build.    Script.
-    PYMODULE    Python internal name.  Full path name in build.    Pure Python module (including __init__ modules).
-    PYZ         Runtime name.          Full path name in build.    A .pyz archive (ZlibArchive data structure).
-    PKG         Runtime name.          Full path name in build.    A .pkg archive (Carchive data structure).
-    BINARY      Runtime name.          Full path name in build.    Shared library.
-    DATA        Runtime name.          Full path name in build.    Arbitrary files.
-    OPTION      The option.            Unused.                     Python runtime option (frozen into executable).
-
-    A TOC contains various types of files. A TOC contains no duplicates and preserves order.
-    PyInstaller uses TOC data type to collect necessary files bundle them into an executable.
-    """
-    def __init__(self, initlist=None):
-        UserList.UserList.__init__(self)
-        self.filenames = set()
-        if initlist:
-            for entry in initlist:
-                self.append(entry)
-
-    def _normentry(self, entry):
-        if not isinstance(entry, tuple):
-            logger.info("TOC found a %s, not a tuple", entry)
-            raise TypeError("Expected tuple, not %s." % type(entry).__name__)
-        name, path, typecode = entry
-        if typecode == "BINARY":
-            # Normalize the case for binary files only (to avoid duplicates
-            # for different cases under Windows). We can't do that for
-            # Python files because the import semantic (even at runtime)
-            # depends on the case.
-            name = os.path.normcase(name)
-        return (name, path, typecode)
-
-    def append(self, entry):
-        name, path, typecode = self._normentry(entry)
-        if name not in self.filenames:
-            self.data.append((name, path, typecode))
-            self.filenames.add(name)
-
-    def insert(self, pos, entry):
-        name, path, typecode = self._normentry(entry)
-        if name not in self.filenames:
-            self.data.insert(pos, (name, path, typecode))
-            self.filenames.add(name)
-
-    def __add__(self, other):
-        result = TOC(self)
-        result.extend(other)
-        return result
-
-    def __radd__(self, other):
-        result = TOC(other)
-        result.extend(self)
-        return result
-
-    def extend(self, other):
-        for entry in other:
-            self.append(entry)
-
-    def __sub__(self, other):
-        other = TOC(other)
-        filenames = self.filenames - other.filenames
-        result = TOC()
-        for name, path, typecode in self:
-            if name in filenames:
-                result.data.append((name, path, typecode))
-        return result
-
-    def __rsub__(self, other):
-        result = TOC(other)
-        return result.__sub__(self)
-
-    def intersect(self, other):
-        other = TOC(other)
-        filenames = self.filenames.intersection(other.filenames)
-        result = TOC()
-        for name, path, typecode in other:
-            if name in filenames:
-                result.data.append((name, path, typecode))
-        return result
-
-
->>>>>>> 67610f2d
 class Tree(Target, TOC):
     """
     This class is a way of creating a TOC (Table of Contents) that describes
@@ -1946,13 +1752,8 @@
         toc = data[3]  # toc
         while stack:
             d = stack.pop()
-<<<<<<< HEAD
             if misc.mtime(d) > last_build:
-                logger.info("building %s because directory %s changed",
-=======
-            if mtime(d) > last_build:
                 logger.info("Building %s because directory %s changed",
->>>>>>> 67610f2d
                             self.outnm, d)
                 return True
             for nm in os.listdir(d):
@@ -2062,6 +1863,7 @@
 
     # TODO move this function to PyInstaller.compat module (probably improve
     #      function compat.relpath()
+    # TODO use os.path.relpath instead
     def _get_relative_path(self, startpath, topath):
         start = startpath.split(os.sep)[:-1]
         start = ['..'] * len(start)
